--- conflicted
+++ resolved
@@ -1,17 +1,9 @@
 {
-<<<<<<< HEAD
-  "version": "5.1.3",
-  "dependencies": {
-    "Newtonsoft.Json": "9.0.1",
-    "Microsoft.IdentityModel.Protocols.OpenIdConnect": "2.1.3-*",
-    "System.IdentityModel.Tokens.Saml": "5.1.3-*",
-=======
   "version": "5.1.4",
   "dependencies": {
     "Newtonsoft.Json": "9.0.1",
     "Microsoft.IdentityModel.Protocols.OpenIdConnect": "2.1.4-*",
     "System.IdentityModel.Tokens.Saml": "5.1.4-*",
->>>>>>> b07c9574
     "Microsoft.Azure.KeyVault.Cryptography": "2.0.5-*",
     "dotnet-test-xunit": "2.2.0-*",
     "xunit": "2.2.0-*"
