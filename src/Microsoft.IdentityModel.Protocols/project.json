{
<<<<<<< HEAD
  "version": "2.1.3",
  "description": "Provides types that are common across openidconnect and wsfed protocols.",
  "dependencies": {
    "System.IdentityModel.Tokens.Jwt": "5.1.3"
=======
  "version": "2.1.4",
  "description": "Provides types that are common across openidconnect and wsfed protocols.",
  "dependencies": {
    "System.IdentityModel.Tokens.Jwt": "5.1.4"
>>>>>>> b07c9574
  },
  "frameworks": {
    "netstandard1.4": {
      "dependencies": {
        "System.Collections.Specialized": "4.3.0-*",
        "System.Diagnostics.Contracts": "4.3.0-*",
        "System.Net.Http": "4.3.0-*"
      }
    },
    "net451": {
      "frameworkAssemblies": {
        "System.Net.Http": ""
      }
    },
    "net45": {
      "frameworkAssemblies": {
        "System.Net.Http": ""
      }
    }
  },
  "buildOptions": {
    "warningsAsErrors": true,
    "delaySign": true,
    "keyFile": "../../build/35MSSharedLib1024.snk",
    "xmlDoc":  true
  }
}<|MERGE_RESOLUTION|>--- conflicted
+++ resolved
@@ -1,15 +1,8 @@
 {
-<<<<<<< HEAD
-  "version": "2.1.3",
-  "description": "Provides types that are common across openidconnect and wsfed protocols.",
-  "dependencies": {
-    "System.IdentityModel.Tokens.Jwt": "5.1.3"
-=======
   "version": "2.1.4",
   "description": "Provides types that are common across openidconnect and wsfed protocols.",
   "dependencies": {
     "System.IdentityModel.Tokens.Jwt": "5.1.4"
->>>>>>> b07c9574
   },
   "frameworks": {
     "netstandard1.4": {
