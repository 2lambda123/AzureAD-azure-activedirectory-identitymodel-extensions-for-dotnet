//------------------------------------------------------------------------------
//
// Copyright (c) Microsoft Corporation.
// All rights reserved.
//
// This code is licensed under the MIT License.
//
// Permission is hereby granted, free of charge, to any person obtaining a copy
// of this software and associated documentation files(the "Software"), to deal
// in the Software without restriction, including without limitation the rights
// to use, copy, modify, merge, publish, distribute, sublicense, and / or sell
// copies of the Software, and to permit persons to whom the Software is
// furnished to do so, subject to the following conditions :
//
// The above copyright notice and this permission notice shall be included in
// all copies or substantial portions of the Software.
//
// THE SOFTWARE IS PROVIDED "AS IS", WITHOUT WARRANTY OF ANY KIND, EXPRESS OR
// IMPLIED, INCLUDING BUT NOT LIMITED TO THE WARRANTIES OF MERCHANTABILITY,
// FITNESS FOR A PARTICULAR PURPOSE AND NONINFRINGEMENT.IN NO EVENT SHALL THE
// AUTHORS OR COPYRIGHT HOLDERS BE LIABLE FOR ANY CLAIM, DAMAGES OR OTHER
// LIABILITY, WHETHER IN AN ACTION OF CONTRACT, TORT OR OTHERWISE, ARISING FROM,
// OUT OF OR IN CONNECTION WITH THE SOFTWARE OR THE USE OR OTHER DEALINGS IN
// THE SOFTWARE.
//
//------------------------------------------------------------------------------

using System.Collections.Generic;
using System.Diagnostics;
using System.Linq;
using System.Runtime.ExceptionServices;
using System.Security.Claims;
using System.Security.Cryptography.X509Certificates;
using System.Text;
using System.Text.RegularExpressions;
using System.Threading;
using System.Threading.Tasks;
using System.Xml;
using Microsoft.IdentityModel.JsonWebTokens;
using Microsoft.IdentityModel.Logging;
using Microsoft.IdentityModel.Tokens;
using TokenLogMessages = Microsoft.IdentityModel.Tokens.LogMessages;

namespace System.IdentityModel.Tokens.Jwt
{
    /// <summary>
    /// A <see cref="SecurityTokenHandler"/> designed for creating and validating Json Web Tokens. See: https://datatracker.ietf.org/doc/html/rfc7519 and http://www.rfc-editor.org/info/rfc7515
    /// </summary>
    public class JwtSecurityTokenHandler : SecurityTokenHandler
    {

        private delegate bool CertMatcher(X509Certificate2 cert);
        private ISet<string> _inboundClaimFilter;
        private IDictionary<string, string> _inboundClaimTypeMap;
        private static string _jsonClaimType = _namespace + "/json_type";
        private const string _namespace = "http://schemas.xmlsoap.org/ws/2005/05/identity/claimproperties";
        private const string _className = "System.IdentityModel.Tokens.Jwt.JwtSecurityTokenHandler";
        private IDictionary<string, string> _outboundClaimTypeMap;
        private IDictionary<string, string> _outboundAlgorithmMap = null;
        private static string _shortClaimType = _namespace + "/ShortTypeName";
        private bool _mapInboundClaims = DefaultMapInboundClaims;

        /// <summary>
        /// Default claim type mapping for inbound claims.
        /// </summary>
        public static IDictionary<string, string> DefaultInboundClaimTypeMap = ClaimTypeMapping.InboundClaimTypeMap;

        /// <summary>
        /// Default value for the flag that determines whether or not the InboundClaimTypeMap is used.
        /// </summary>
        public static bool DefaultMapInboundClaims = true;

        /// <summary>
        /// Default claim type mapping for outbound claims.
        /// </summary>
        public static IDictionary<string, string> DefaultOutboundClaimTypeMap = ClaimTypeMapping.OutboundClaimTypeMap;

        /// <summary>
        /// Default claim type filter list.
        /// </summary>
        public static ISet<string> DefaultInboundClaimFilter = ClaimTypeMapping.InboundClaimFilter;

        /// <summary>
        /// Default JwtHeader algorithm mapping
        /// </summary>
        public static IDictionary<string, string> DefaultOutboundAlgorithmMap = new Dictionary<string, string>
        {
            { SecurityAlgorithms.EcdsaSha256Signature, SecurityAlgorithms.EcdsaSha256 },
            { SecurityAlgorithms.EcdsaSha384Signature, SecurityAlgorithms.EcdsaSha384 },
            { SecurityAlgorithms.EcdsaSha512Signature, SecurityAlgorithms.EcdsaSha512 },
            { SecurityAlgorithms.HmacSha256Signature, SecurityAlgorithms.HmacSha256 },
            { SecurityAlgorithms.HmacSha384Signature, SecurityAlgorithms.HmacSha384 },
            { SecurityAlgorithms.HmacSha512Signature, SecurityAlgorithms.HmacSha512 },
            { SecurityAlgorithms.RsaSha256Signature, SecurityAlgorithms.RsaSha256 },
            { SecurityAlgorithms.RsaSha384Signature, SecurityAlgorithms.RsaSha384 },
            { SecurityAlgorithms.RsaSha512Signature, SecurityAlgorithms.RsaSha512 },
        };

        /// <summary>
        /// Static initializer for a new object. Static initializers run before the first instance of the type is created.
        /// </summary>
        static JwtSecurityTokenHandler()
        {
            LogHelper.LogVerbose("Assembly version info: " + LogHelper.MarkAsNonPII(typeof(JwtSecurityTokenHandler).AssemblyQualifiedName));
        }

        /// <summary>
        /// Initializes a new instance of the <see cref="JwtSecurityTokenHandler"/> class.
        /// </summary>
        public JwtSecurityTokenHandler()
        {
            if (_mapInboundClaims)
                _inboundClaimTypeMap = new Dictionary<string, string>(DefaultInboundClaimTypeMap);
            else
                _inboundClaimTypeMap = new Dictionary<string, string>();

            _outboundClaimTypeMap = new Dictionary<string, string>(DefaultOutboundClaimTypeMap);
            _inboundClaimFilter = new HashSet<string>(DefaultInboundClaimFilter);
            _outboundAlgorithmMap = new Dictionary<string, string>(DefaultOutboundAlgorithmMap);
        }

        /// <summary>
        /// Gets or sets the <see cref="MapInboundClaims"/> property which is used when determining whether or not to map claim types that are extracted when validating a <see cref="JwtSecurityToken"/>. 
        /// <para>If this is set to true, the <see cref="Claim.Type"/> is set to the JSON claim 'name' after translating using this mapping. Otherwise, no mapping occurs.</para>
        /// <para>The default value is true.</para>
        /// </summary>
        public bool MapInboundClaims
        {
            get
            {
                return _mapInboundClaims;
            }

            set
            {
                // If the inbound claim type mapping was turned off and is being turned on for the first time, make sure that the _inboundClaimTypeMap is populated with the default mappings.
                if (!_mapInboundClaims && value && _inboundClaimTypeMap.Count == 0)
                    _inboundClaimTypeMap = new Dictionary<string, string>(DefaultInboundClaimTypeMap);

                _mapInboundClaims = value;            
            }
        } 

        /// <summary>
        /// Gets or sets the <see cref="InboundClaimTypeMap"/> which is used when setting the <see cref="Claim.Type"/> for claims in the <see cref="ClaimsPrincipal"/> extracted when validating a <see cref="JwtSecurityToken"/>. 
        /// <para>The <see cref="Claim.Type"/> is set to the JSON claim 'name' after translating using this mapping.</para>
        /// <para>The default value is ClaimTypeMapping.InboundClaimTypeMap.</para>
        /// </summary>
        /// <exception cref="ArgumentNullException">'value' is null.</exception>
        public IDictionary<string, string> InboundClaimTypeMap
        {
            get
            {
                return _inboundClaimTypeMap;
            }

            set
            {
                _inboundClaimTypeMap = value ?? throw LogHelper.LogArgumentNullException(nameof(value));
            }
        }

        /// <summary>
        /// <para>Gets or sets the <see cref="OutboundClaimTypeMap"/> which is used when creating a <see cref="JwtSecurityToken"/> from <see cref="Claim"/>(s).</para>
        /// <para>The JSON claim 'name' value is set to <see cref="Claim.Type"/> after translating using this mapping.</para>
        /// <para>The default value is ClaimTypeMapping.OutboundClaimTypeMap</para>
        /// </summary>
        /// <remarks>This mapping is applied only when using <see cref="JwtPayload.AddClaim"/> or <see cref="JwtPayload.AddClaims"/>. Adding values directly will not result in translation.</remarks>
        /// <exception cref="ArgumentNullException">'value' is null.</exception>
        public IDictionary<string, string> OutboundClaimTypeMap
        {
            get
            {
                return _outboundClaimTypeMap;
            }

            set
            {
                if (value == null)
                    throw LogHelper.LogArgumentNullException(nameof(value));

                _outboundClaimTypeMap = value;
            }
        }

        /// <summary>
        /// Gets the outbound algorithm map that is passed to the <see cref="JwtHeader"/> constructor.
        /// </summary>
        public IDictionary<string, string> OutboundAlgorithmMap
        {
            get
            {
                return _outboundAlgorithmMap;
            }
        }


        /// <summary>Gets or sets the <see cref="ISet{String}"/> used to filter claims when populating a <see cref="ClaimsIdentity"/> claims form a <see cref="JwtSecurityToken"/>.
        /// When a <see cref="JwtSecurityToken"/> is validated, claims with types found in this <see cref="ISet{String}"/> will not be added to the <see cref="ClaimsIdentity"/>.
        /// <para>The default value is ClaimTypeMapping.InboundClaimFilter.</para>
        /// </summary>
        /// <exception cref="ArgumentNullException">'value' is null.</exception>
        public ISet<string> InboundClaimFilter
        {
            get
            {
                return _inboundClaimFilter;
            }

            set
            {
                if (value == null)
                    throw LogHelper.LogArgumentNullException(nameof(value));

                _inboundClaimFilter = value;
            }
        }

        /// <summary>
        /// Gets or sets the property name of <see cref="Claim.Properties"/> the will contain the original JSON claim 'name' if a mapping occurred when the <see cref="Claim"/>(s) were created.
        /// <para>See <seealso cref="InboundClaimTypeMap"/> for more information.</para>
        /// </summary>
        /// <exception cref="ArgumentException">If <see cref="string"/>.IsNullOrWhiteSpace('value') is true.</exception>
        public static string ShortClaimTypeProperty
        {
            get
            {
                return _shortClaimType;
            }

            set
            {
                if (string.IsNullOrWhiteSpace(value))
                    throw LogHelper.LogArgumentNullException(nameof(value));

                _shortClaimType = value;
            }
        }

        /// <summary>
        /// Gets or sets the property name of <see cref="Claim.Properties"/> the will contain .Net type that was recognized when <see cref="JwtPayload.Claims"/> serialized the value to JSON.
        /// <para>See <seealso cref="InboundClaimTypeMap"/> for more information.</para>
        /// </summary>
        /// <exception cref="ArgumentException">If <see cref="string"/>.IsNullOrWhiteSpace('value') is true.</exception>
        public static string JsonClaimTypeProperty
        {
            get
            {
                return _jsonClaimType;
            }

            set
            {
                if (string.IsNullOrWhiteSpace(value))
                    throw LogHelper.LogArgumentNullException(nameof(value));

                _jsonClaimType = value;
            }
        }

        /// <summary>
        /// Returns a value that indicates if this handler can validate a <see cref="SecurityToken"/>.
        /// </summary>
        /// <returns>'true', indicating this instance can validate a <see cref="JwtSecurityToken"/>.</returns>
        public override bool CanValidateToken
        {
            get { return true; }
        }

        /// <summary>
        /// Gets the value that indicates if this instance can write a <see cref="SecurityToken"/>.
        /// </summary>
        /// <returns>'true', indicating this instance can write a <see cref="JwtSecurityToken"/>.</returns>
        public override bool CanWriteToken
        {
            get { return true; }
        }

        /// <summary>
        /// Gets the type of the <see cref="JwtSecurityToken"/>.
        /// </summary>
        /// <return>The type of <see cref="JwtSecurityToken"/></return>
        public override Type TokenType
        {
            get { return typeof(JwtSecurityToken); }
        }

        /// <summary>
        /// Determines if the string is a well formed Json Web Token (JWT).
        /// <para>See: https://datatracker.ietf.org/doc/html/rfc7519 </para>
        /// </summary>
        /// <param name="token">String that should represent a valid JWT.</param>
        /// <remarks>Uses <see cref="Regex.IsMatch(string, string)"/> matching one of:
        /// <para>JWS: @"^[A-Za-z0-9-_]+\.[A-Za-z0-9-_]+\.[A-Za-z0-9-_]*$"</para>
        /// <para>JWE: (dir): @"^[A-Za-z0-9-_]+\.\.[A-Za-z0-9-_]+\.[A-Za-z0-9-_]+\.[A-Za-z0-9-_]*$"</para>
        /// <para>JWE: (wrappedkey): @"^[A-Za-z0-9-_]+\.[A-Za-z0-9-_]+\.[A-Za-z0-9-_]+\.[A-Za-z0-9-_]+\.[A-Za-z0-9-_]$"</para>
        /// </remarks>
        /// <returns>
        /// <para>'false' if the token is null or whitespace.</para>
        /// <para>'false' if token.Length is greater than <see cref="TokenHandler.MaximumTokenSizeInBytes"/>.</para>
        /// <para>'true' if the token is in JSON compact serialization format.</para>
        /// </returns>
        public override bool CanReadToken(string token)
        {
            if (string.IsNullOrWhiteSpace(token))
                return false;

            if (token.Length > MaximumTokenSizeInBytes)
            {
                LogHelper.LogInformation(TokenLogMessages.IDX10209, LogHelper.MarkAsNonPII(token.Length), LogHelper.MarkAsNonPII(MaximumTokenSizeInBytes));
                return false;
            }

            // Set the maximum number of segments to MaxJwtSegmentCount + 1. This controls the number of splits and allows detecting the number of segments is too large.
            // For example: "a.b.c.d.e.f.g.h" => [a], [b], [c], [d], [e], [f.g.h]. 6 segments.
            // If just MaxJwtSegmentCount was used, then [a], [b], [c], [d], [e.f.g.h] would be returned. 5 segments.
            string[] tokenParts = token.Split(new char[] { '.' }, JwtConstants.MaxJwtSegmentCount + 1);
            if (tokenParts.Length == JwtConstants.JwsSegmentCount)
            {
                return JwtTokenUtilities.RegexJws.IsMatch(token);
            }
            else if (tokenParts.Length == JwtConstants.JweSegmentCount)
            {
                return JwtTokenUtilities.RegexJwe.IsMatch(token);
            }

            LogHelper.LogInformation(LogMessages.IDX12720);
            return false;
        }

        /// <summary>
        /// Returns a Json Web Token (JWT).
        /// </summary>
        /// <param name="tokenDescriptor">A <see cref="SecurityTokenDescriptor"/> that contains details of contents of the token.</param>
        /// <remarks>A JWS and JWE can be returned.
        /// <para>If <see cref="SecurityTokenDescriptor.EncryptingCredentials"/>is provided, then a JWE will be created.</para>
        /// <para>If <see cref="SecurityTokenDescriptor.SigningCredentials"/> is provided then a JWS will be created.</para>
        /// <para>If both are provided then a JWE with an embedded JWS will be created.</para>
        /// </remarks>
        public virtual string CreateEncodedJwt(SecurityTokenDescriptor tokenDescriptor)
        {
            if (tokenDescriptor == null)
                throw LogHelper.LogArgumentNullException(nameof(tokenDescriptor));

            return CreateJwtSecurityToken(tokenDescriptor).RawData;
        }

        /// <summary>
        /// Creates a JWT in 'Compact Serialization Format'.
        /// </summary>
        /// <param name="issuer">The issuer of the token.</param>
        /// <param name="audience">The audience for this token.</param>
        /// <param name="subject">The source of the <see cref="Claim"/>(s) for this token.</param>
        /// <param name="notBefore">The notbefore time for this token.</param>
        /// <param name="expires">The expiration time for this token.</param>
        /// <param name="issuedAt">The issue time for this token.</param>
        /// <param name="signingCredentials">Contains cryptographic material for generating a signature.</param>
        /// <remarks>If <see cref="ClaimsIdentity.Actor"/> is not null, then a claim { actort, 'value' } will be added to the payload. See <see cref="CreateActorValue"/> for details on how the value is created.
        /// <para>See <seealso cref="JwtHeader"/> for details on how the HeaderParameters are added to the header.</para>
        /// <para>See <seealso cref="JwtPayload"/> for details on how the values are added to the payload.</para>
        /// <para>Each <see cref="Claim"/> in the <paramref name="subject"/> will map <see cref="Claim.Type"/> by applying <see cref="OutboundClaimTypeMap"/>. Modifying <see cref="OutboundClaimTypeMap"/> could change the outbound JWT.</para>
        /// <para>If <see cref="SigningCredentials"/> is provided, then a JWS will be created.</para>
        /// </remarks>
        /// <returns>A Base64UrlEncoded string in 'Compact Serialization Format'.</returns>
        public virtual string CreateEncodedJwt(
            string issuer,
            string audience,
            ClaimsIdentity subject,
            DateTime? notBefore,
            DateTime? expires,
            DateTime? issuedAt,
            SigningCredentials signingCredentials)
        {
            return CreateJwtSecurityTokenPrivate(
                issuer,
                audience,
                subject,
                notBefore,
                expires,
                issuedAt,
                signingCredentials,
                null, null, null, null, null).RawData;
        }

        /// <summary>
        /// Creates a JWT in 'Compact Serialization Format'.
        /// </summary>
        /// <param name="issuer">The issuer of the token.</param>
        /// <param name="audience">The audience for this token.</param>
        /// <param name="subject">The source of the <see cref="Claim"/>(s) for this token.</param>
        /// <param name="notBefore">Translated into 'epoch time' and assigned to 'nbf'.</param>
        /// <param name="expires">Translated into 'epoch time' and assigned to 'exp'.</param>
        /// <param name="issuedAt">Translated into 'epoch time' and assigned to 'iat'.</param>
        /// <param name="signingCredentials">Contains cryptographic material for signing.</param>
        /// <param name="encryptingCredentials">Contains cryptographic material for encrypting.</param>
        /// <remarks>If <see cref="ClaimsIdentity.Actor"/> is not null, then a claim { actort, 'value' } will be added to the payload. <see cref="CreateActorValue"/> for details on how the value is created.
        /// <para>See <seealso cref="JwtHeader"/> for details on how the HeaderParameters are added to the header.</para>
        /// <para>See <seealso cref="JwtPayload"/> for details on how the values are added to the payload.</para>
        /// <para>Each <see cref="Claim"/> in the <paramref name="subject"/> will map <see cref="Claim.Type"/> by applying <see cref="OutboundClaimTypeMap"/>. Modifying <see cref="OutboundClaimTypeMap"/> could change the outbound JWT.</para>
        /// </remarks>
        /// <returns>A Base64UrlEncoded string in 'Compact Serialization Format'.</returns>
        /// <exception cref="ArgumentException">If 'expires' &lt;= 'notBefore'.</exception>
        public virtual string CreateEncodedJwt(
            string issuer,
            string audience,
            ClaimsIdentity subject,
            DateTime? notBefore,
            DateTime? expires,
            DateTime? issuedAt,
            SigningCredentials signingCredentials,
            EncryptingCredentials encryptingCredentials)
        {
            return CreateJwtSecurityTokenPrivate(
                issuer,
                audience,
                subject,
                notBefore,
                expires,
                issuedAt,
                signingCredentials,
                encryptingCredentials, null, null, null, null).RawData;
        }

        /// <summary>
        /// Creates a JWT in 'Compact Serialization Format'.
        /// </summary>
        /// <param name="issuer">The issuer of the token.</param>
        /// <param name="audience">The audience for this token.</param>
        /// <param name="subject">The source of the <see cref="Claim"/>(s) for this token.</param>
        /// <param name="notBefore">Translated into 'epoch time' and assigned to 'nbf'.</param>
        /// <param name="expires">Translated into 'epoch time' and assigned to 'exp'.</param>
        /// <param name="issuedAt">Translated into 'epoch time' and assigned to 'iat'.</param>
        /// <param name="signingCredentials">Contains cryptographic material for signing.</param>
        /// <param name="encryptingCredentials">Contains cryptographic material for encrypting.</param>
        /// <param name="claimCollection">A collection of (key,value) pairs representing <see cref="Claim"/>(s) for this token.</param>
        /// <remarks>If <see cref="ClaimsIdentity.Actor"/> is not null, then a claim { actort, 'value' } will be added to the payload. <see cref="CreateActorValue"/> for details on how the value is created.
        /// <para>See <seealso cref="JwtHeader"/> for details on how the HeaderParameters are added to the header.</para>
        /// <para>See <seealso cref="JwtPayload"/> for details on how the values are added to the payload.</para>
        /// <para>Each <see cref="Claim"/> in the <paramref name="subject"/> will map <see cref="Claim.Type"/> by applying <see cref="OutboundClaimTypeMap"/>. Modifying <see cref="OutboundClaimTypeMap"/> could change the outbound JWT.</para>
        /// </remarks>
        /// <returns>A Base64UrlEncoded string in 'Compact Serialization Format'.</returns>
        /// <exception cref="ArgumentException">If 'expires' &lt;= 'notBefore'.</exception>
        public virtual string CreateEncodedJwt(
            string issuer,
            string audience,
            ClaimsIdentity subject,
            DateTime? notBefore,
            DateTime? expires,
            DateTime? issuedAt,
            SigningCredentials signingCredentials,
            EncryptingCredentials encryptingCredentials,
            IDictionary<string, object> claimCollection)
        {
            return CreateJwtSecurityTokenPrivate(
                issuer,
                audience,
                subject,
                notBefore,
                expires,
                issuedAt,
                signingCredentials,
                encryptingCredentials,
                claimCollection, null, null, null).RawData;
        }

        /// <summary>
        /// Creates a Json Web Token (JWT).
        /// </summary>
        /// <param name="tokenDescriptor"> A <see cref="SecurityTokenDescriptor"/> that contains details of contents of the token.</param>
        /// <remarks><see cref="SecurityTokenDescriptor.SigningCredentials"/> is used to sign <see cref="JwtSecurityToken.RawData"/>.</remarks>
        public virtual JwtSecurityToken CreateJwtSecurityToken(SecurityTokenDescriptor tokenDescriptor)
        {
            if (tokenDescriptor == null)
                throw LogHelper.LogArgumentNullException(nameof(tokenDescriptor));

            return CreateJwtSecurityTokenPrivate(
                tokenDescriptor.Issuer,
                tokenDescriptor.Audience,
                tokenDescriptor.Subject,
                tokenDescriptor.NotBefore,
                tokenDescriptor.Expires,
                tokenDescriptor.IssuedAt,
                tokenDescriptor.SigningCredentials,
                tokenDescriptor.EncryptingCredentials,
                tokenDescriptor.Claims,
                tokenDescriptor.TokenType,
                tokenDescriptor.AdditionalHeaderClaims,
                tokenDescriptor.AdditionalInnerHeaderClaims);
        }

        /// <summary>
        /// Creates a <see cref="JwtSecurityToken"/>
        /// </summary>
        /// <param name="issuer">The issuer of the token.</param>
        /// <param name="audience">The audience for this token.</param>
        /// <param name="subject">The source of the <see cref="Claim"/>(s) for this token.</param>
        /// <param name="notBefore">The notbefore time for this token.</param>
        /// <param name="expires">The expiration time for this token.</param>
        /// <param name="issuedAt">The issue time for this token.</param>
        /// <param name="signingCredentials">Contains cryptographic material for generating a signature.</param>
        /// <param name="encryptingCredentials">Contains cryptographic material for encrypting the token.</param>
        /// <remarks>If <see cref="ClaimsIdentity.Actor"/> is not null, then a claim { actort, 'value' } will be added to the payload. <see cref="CreateActorValue"/> for details on how the value is created.
        /// <para>See <seealso cref="JwtHeader"/> for details on how the HeaderParameters are added to the header.</para>
        /// <para>See <seealso cref="JwtPayload"/> for details on how the values are added to the payload.</para>
        /// <para>Each <see cref="Claim"/> on the <paramref name="subject"/> added will have <see cref="Claim.Type"/> translated according to the mapping found in
        /// <see cref="OutboundClaimTypeMap"/>. Adding and removing to <see cref="OutboundClaimTypeMap"/> will affect the name component of the Json claim.</para>
        /// <para><see cref="SigningCredentials.SigningCredentials(SecurityKey, string)"/> is used to sign <see cref="JwtSecurityToken.RawData"/>.</para>
        /// <para><see cref="EncryptingCredentials.EncryptingCredentials(SecurityKey, string, string)"/> is used to encrypt <see cref="JwtSecurityToken.RawData"/> or <see cref="JwtSecurityToken.RawPayload"/> .</para>
        /// </remarks>
        /// <returns>A <see cref="JwtSecurityToken"/>.</returns>
        /// <exception cref="ArgumentException">If <paramref name="expires"/> &lt;= <paramref name="notBefore"/>.</exception>
        public virtual JwtSecurityToken CreateJwtSecurityToken(
            string issuer,
            string audience,
            ClaimsIdentity subject,
            DateTime? notBefore,
            DateTime? expires,
            DateTime? issuedAt,
            SigningCredentials signingCredentials,
            EncryptingCredentials encryptingCredentials)
        {
            return CreateJwtSecurityTokenPrivate(
                issuer,
                audience,
                subject,
                notBefore,
                expires,
                issuedAt,
                signingCredentials,
                encryptingCredentials, null, null, null, null);
        }

        /// <summary>
        /// Creates a <see cref="JwtSecurityToken"/>
        /// </summary>
        /// <param name="issuer">The issuer of the token.</param>
        /// <param name="audience">The audience for this token.</param>
        /// <param name="subject">The source of the <see cref="Claim"/>(s) for this token.</param>
        /// <param name="notBefore">The notbefore time for this token.</param>
        /// <param name="expires">The expiration time for this token.</param>
        /// <param name="issuedAt">The issue time for this token.</param>
        /// <param name="signingCredentials">Contains cryptographic material for generating a signature.</param>
        /// <param name="encryptingCredentials">Contains cryptographic material for encrypting the token.</param>
        /// <param name="claimCollection">A collection of (key,value) pairs representing <see cref="Claim"/>(s) for this token.</param>
        /// <remarks>If <see cref="ClaimsIdentity.Actor"/> is not null, then a claim { actort, 'value' } will be added to the payload. <see cref="CreateActorValue"/> for details on how the value is created.
        /// <para>See <seealso cref="JwtHeader"/> for details on how the HeaderParameters are added to the header.</para>
        /// <para>See <seealso cref="JwtPayload"/> for details on how the values are added to the payload.</para>
        /// <para>Each <see cref="Claim"/> on the <paramref name="subject"/> added will have <see cref="Claim.Type"/> translated according to the mapping found in
        /// <see cref="OutboundClaimTypeMap"/>. Adding and removing to <see cref="OutboundClaimTypeMap"/> will affect the name component of the Json claim.</para>
        /// <para><see cref="SigningCredentials.SigningCredentials(SecurityKey, string)"/> is used to sign <see cref="JwtSecurityToken.RawData"/>.</para>
        /// <para><see cref="EncryptingCredentials.EncryptingCredentials(SecurityKey, string, string)"/> is used to encrypt <see cref="JwtSecurityToken.RawData"/> or <see cref="JwtSecurityToken.RawPayload"/> .</para>
        /// </remarks>
        /// <returns>A <see cref="JwtSecurityToken"/>.</returns>
        /// <exception cref="ArgumentException">If <paramref name="expires"/> &lt;= <paramref name="notBefore"/>.</exception>
        public virtual JwtSecurityToken CreateJwtSecurityToken(
            string issuer,
            string audience,
            ClaimsIdentity subject,
            DateTime? notBefore,
            DateTime? expires,
            DateTime? issuedAt,
            SigningCredentials signingCredentials,
            EncryptingCredentials encryptingCredentials,
            IDictionary<string, object> claimCollection)
        {
            return CreateJwtSecurityTokenPrivate(
                issuer,
                audience,
                subject,
                notBefore,
                expires,
                issuedAt,
                signingCredentials,
                encryptingCredentials,
                claimCollection, null, null, null);
        }

        /// <summary>
        /// Creates a <see cref="JwtSecurityToken"/>
        /// </summary>
        /// <param name="issuer">The issuer of the token.</param>
        /// <param name="audience">The audience for this token.</param>
        /// <param name="subject">The source of the <see cref="Claim"/>(s) for this token.</param>
        /// <param name="notBefore">The notbefore time for this token.</param>
        /// <param name="expires">The expiration time for this token.</param>
        /// <param name="issuedAt">The issue time for this token.</param>
        /// <param name="signingCredentials">Contains cryptographic material for generating a signature.</param>
        /// <remarks>If <see cref="ClaimsIdentity.Actor"/> is not null, then a claim { actort, 'value' } will be added to the payload. <see cref="CreateActorValue"/> for details on how the value is created.
        /// <para>See <seealso cref="JwtHeader"/> for details on how the HeaderParameters are added to the header.</para>
        /// <para>See <seealso cref="JwtPayload"/> for details on how the values are added to the payload.</para>
        /// <para>Each <see cref="Claim"/> on the <paramref name="subject"/> added will have <see cref="Claim.Type"/> translated according to the mapping found in
        /// <see cref="OutboundClaimTypeMap"/>. Adding and removing to <see cref="OutboundClaimTypeMap"/> will affect the name component of the Json claim.</para>
        /// <para><see cref="SigningCredentials.SigningCredentials(SecurityKey, string)"/> is used to sign <see cref="JwtSecurityToken.RawData"/>.</para>
        /// </remarks>
        /// <returns>A <see cref="JwtSecurityToken"/>.</returns>
        /// <exception cref="ArgumentException">If <paramref name="expires"/> &lt;= <paramref name="notBefore"/>.</exception>
        public virtual JwtSecurityToken CreateJwtSecurityToken(
            string issuer = null,
            string audience = null,
            ClaimsIdentity subject = null,
            DateTime? notBefore = null,
            DateTime? expires = null,
            DateTime? issuedAt = null,
            SigningCredentials signingCredentials = null)
        {
            return CreateJwtSecurityTokenPrivate(
                issuer,
                audience,
                subject,
                notBefore,
                expires,
                issuedAt,
                signingCredentials, null, null, null, null, null);
        }

        /// <summary>
        /// Creates a Json Web Token (JWT).
        /// </summary>
        /// <param name="tokenDescriptor"> A <see cref="SecurityTokenDescriptor"/> that contains details of contents of the token.</param>
        /// <remarks><see cref="SecurityTokenDescriptor.SigningCredentials"/> is used to sign <see cref="JwtSecurityToken.RawData"/>.</remarks>
        public override SecurityToken CreateToken(SecurityTokenDescriptor tokenDescriptor)
        {
            if (tokenDescriptor == null)
                throw LogHelper.LogArgumentNullException(nameof(tokenDescriptor));

            return CreateJwtSecurityTokenPrivate(
                tokenDescriptor.Issuer,
                tokenDescriptor.Audience,
                tokenDescriptor.Subject,
                tokenDescriptor.NotBefore,
                tokenDescriptor.Expires,
                tokenDescriptor.IssuedAt,
                tokenDescriptor.SigningCredentials,
                tokenDescriptor.EncryptingCredentials,
                tokenDescriptor.Claims,
                tokenDescriptor.TokenType,
                tokenDescriptor.AdditionalHeaderClaims,
                tokenDescriptor.AdditionalInnerHeaderClaims);
        }

        private JwtSecurityToken CreateJwtSecurityTokenPrivate(
            string issuer,
            string audience,
            ClaimsIdentity subject,
            DateTime? notBefore,
            DateTime? expires,
            DateTime? issuedAt,
            SigningCredentials signingCredentials,
            EncryptingCredentials encryptingCredentials,
            IDictionary<string, object> claimCollection,
            string tokenType,
            IDictionary<string, object> additionalHeaderClaims,
            IDictionary<string, object> additionalInnerHeaderClaims)
        {
            if (SetDefaultTimesOnTokenCreation && (!expires.HasValue || !issuedAt.HasValue || !notBefore.HasValue))
            {
                DateTime now = DateTime.UtcNow;
                if (!expires.HasValue)
                    expires = now + TimeSpan.FromMinutes(TokenLifetimeInMinutes);

                if (!issuedAt.HasValue)
                    issuedAt = now;

                if (!notBefore.HasValue)
                    notBefore = now;
            }

            LogHelper.LogVerbose(LogMessages.IDX12721, (audience ?? "null"), (issuer ?? "null"));
            JwtPayload payload = new JwtPayload(issuer, audience, (subject == null ? null : OutboundClaimTypeTransform(subject.Claims)), (claimCollection == null ? null : OutboundClaimTypeTransform(claimCollection)), notBefore, expires, issuedAt);
            JwtHeader header = new JwtHeader(signingCredentials, OutboundAlgorithmMap, tokenType, additionalInnerHeaderClaims);

            if (subject?.Actor != null)
                payload.AddClaim(new Claim(JwtRegisteredClaimNames.Actort, CreateActorValue(subject.Actor)));

            string rawHeader = header.Base64UrlEncode();
            string rawPayload = payload.Base64UrlEncode();
            string rawSignature = signingCredentials == null ? string.Empty : JwtTokenUtilities.CreateEncodedSignature(string.Concat(rawHeader, ".", rawPayload), signingCredentials);

            LogHelper.LogInformation(LogMessages.IDX12722, rawHeader, rawPayload, rawSignature);

            if (encryptingCredentials != null)
                return EncryptToken(
                    new JwtSecurityToken(header, payload, rawHeader, rawPayload, rawSignature),
                    encryptingCredentials,
                    tokenType,
                    additionalHeaderClaims);

            return new JwtSecurityToken(header, payload, rawHeader, rawPayload, rawSignature);
        }

        private JwtSecurityToken EncryptToken(
            JwtSecurityToken innerJwt,
            EncryptingCredentials encryptingCredentials,
            string tokenType,
            IDictionary<string, object> additionalHeaderClaims)
        {
            var cryptoProviderFactory = encryptingCredentials.CryptoProviderFactory ?? encryptingCredentials.Key.CryptoProviderFactory;

            if (cryptoProviderFactory == null)
                throw LogHelper.LogExceptionMessage(new ArgumentException(TokenLogMessages.IDX10620));

            byte[] wrappedKey = null;
            SecurityKey securityKey = JwtTokenUtilities.GetSecurityKey(encryptingCredentials, cryptoProviderFactory, out wrappedKey);

            using (var encryptionProvider = cryptoProviderFactory.CreateAuthenticatedEncryptionProvider(securityKey, encryptingCredentials.Enc))
            {
                if (encryptionProvider == null)
                    throw LogHelper.LogExceptionMessage(new SecurityTokenEncryptionFailedException(LogMessages.IDX12730));

                try
                {
                    var header = new JwtHeader(encryptingCredentials, OutboundAlgorithmMap, tokenType, additionalHeaderClaims);
                    var encryptionResult = encryptionProvider.Encrypt(Encoding.UTF8.GetBytes(innerJwt.RawData), Encoding.ASCII.GetBytes(header.Base64UrlEncode()));
                    return JwtConstants.DirectKeyUseAlg.Equals(encryptingCredentials.Alg) ? new JwtSecurityToken(
                                    header,
                                    innerJwt,
                                    header.Base64UrlEncode(),
                                    string.Empty,
                                    Base64UrlEncoder.Encode(encryptionResult.IV),
                                    Base64UrlEncoder.Encode(encryptionResult.Ciphertext),
                                    Base64UrlEncoder.Encode(encryptionResult.AuthenticationTag)) :
                                    new JwtSecurityToken(
                                        header,
                                        innerJwt,
                                        header.Base64UrlEncode(),
                                        Base64UrlEncoder.Encode(wrappedKey),
                                        Base64UrlEncoder.Encode(encryptionResult.IV),
                                        Base64UrlEncoder.Encode(encryptionResult.Ciphertext),
                                        Base64UrlEncoder.Encode(encryptionResult.AuthenticationTag));
                }
                catch (Exception ex)
                {
                    throw LogHelper.LogExceptionMessage(new SecurityTokenEncryptionFailedException(LogHelper.FormatInvariant(TokenLogMessages.IDX10616, LogHelper.MarkAsNonPII(encryptingCredentials.Enc), encryptingCredentials.Key), ex));
                }
            }
        }

        private IEnumerable<Claim> OutboundClaimTypeTransform(IEnumerable<Claim> claims)
        {
            foreach (Claim claim in claims)
            {
                string type = null;
                if (_outboundClaimTypeMap.TryGetValue(claim.Type, out type))
                {
                    yield return new Claim(type, claim.Value, claim.ValueType, claim.Issuer, claim.OriginalIssuer, claim.Subject);
                }
                else
                {
                    yield return claim;
                }
            }
        }

        private IDictionary<string, object> OutboundClaimTypeTransform(IDictionary<string, object> claimCollection)
        {
            var claims = new Dictionary<string, object>();

            foreach (string claimType in claimCollection.Keys)
            {
                if (_outboundClaimTypeMap.TryGetValue(claimType, out string type))
                    claims[type] = claimCollection[claimType];

                else
                    claims[claimType] = claimCollection[claimType];
            }

            return claims;
        }

        /// <summary>
        /// Converts a string into an instance of <see cref="JwtSecurityToken"/>.
        /// </summary>
        /// <param name="token">A 'JSON Web Token' (JWT) in JWS or JWE Compact Serialization Format.</param>
        /// <returns>A <see cref="JwtSecurityToken"/></returns>
        /// <exception cref="ArgumentNullException"><paramref name="token"/> is null or empty.</exception>
        /// <exception cref="ArgumentException">'token.Length' is greater than <see cref="TokenHandler.MaximumTokenSizeInBytes"/>.</exception>
        /// <exception cref="ArgumentException"><see cref="CanReadToken(string)"/></exception>
        /// <remarks><para>If the <paramref name="token"/> is in JWE Compact Serialization format, only the protected header will be deserialized.</para>
        /// This method is unable to decrypt the payload. Use <see cref="ValidateToken(string, TokenValidationParameters, out SecurityToken)"/>to obtain the payload.</remarks>
        public JwtSecurityToken ReadJwtToken(string token)
        {
            if (string.IsNullOrEmpty(token))
                throw LogHelper.LogArgumentNullException(nameof(token));

            if (token.Length > MaximumTokenSizeInBytes)
                throw LogHelper.LogExceptionMessage(new ArgumentException(LogHelper.FormatInvariant(TokenLogMessages.IDX10209, LogHelper.MarkAsNonPII(token.Length), LogHelper.MarkAsNonPII(MaximumTokenSizeInBytes))));

            if (!CanReadToken(token))
                throw LogHelper.LogExceptionMessage(new ArgumentException(LogHelper.FormatInvariant(LogMessages.IDX12709, token)));

            var jwtToken = new JwtSecurityToken();
            jwtToken.Decode(token.Split('.'), token);
            return jwtToken;
        }

        /// <summary>
        /// Converts a string into an instance of <see cref="JwtSecurityToken"/>.
        /// </summary>
        /// <param name="token">A 'JSON Web Token' (JWT) in JWS or JWE Compact Serialization Format.</param>
        /// <returns>A <see cref="JwtSecurityToken"/></returns>
        /// <exception cref="ArgumentNullException"><paramref name="token"/> is null or empty.</exception>
        /// <exception cref="ArgumentException">'token.Length' is greater than <see cref="TokenHandler.MaximumTokenSizeInBytes"/>.</exception>
        /// <exception cref="ArgumentException"><see cref="CanReadToken(string)"/></exception>
        /// <remarks><para>If the <paramref name="token"/> is in JWE Compact Serialization format, only the protected header will be deserialized.</para>
        /// This method is unable to decrypt the payload. Use <see cref="ValidateToken(string, TokenValidationParameters, out SecurityToken)"/>to obtain the payload.</remarks>
        public override SecurityToken ReadToken(string token)
        {
            return ReadJwtToken(token);
        }
        
        /// <summary>
        /// Deserializes token with the provided <see cref="TokenValidationParameters"/>.
        /// </summary>
        /// <param name="reader"><see cref="XmlReader"/>.</param>
        /// <param name="validationParameters">The current <see cref="TokenValidationParameters"/>.</param>
        /// <returns>The <see cref="SecurityToken"/></returns>
        /// <remarks>This method is not current supported.</remarks>
        public override SecurityToken ReadToken(XmlReader reader, TokenValidationParameters validationParameters)
        {
            throw new NotImplementedException();
        }

        /// <summary>
        /// Reads and validates a 'JSON Web Token' (JWT) encoded as a JWS or JWE in Compact Serialized Format.
        /// </summary>
        /// <param name="token">the JWT encoded as JWE or JWS</param>
        /// <param name="validationParameters">Contains validation parameters for the <see cref="JwtSecurityToken"/>.</param>
        /// <param name="validatedToken">The <see cref="JwtSecurityToken"/> that was validated.</param>
        /// <exception cref="ArgumentNullException"><paramref name="token"/> is null or whitespace.</exception>
        /// <exception cref="ArgumentNullException"><paramref name="validationParameters"/> is null.</exception>
        /// <exception cref="ArgumentException"><paramref name="token"/>.Length is greater than <see cref="TokenHandler.MaximumTokenSizeInBytes"/>.</exception>
        /// <exception cref="ArgumentException"><paramref name="token"/> does not have 3 or 5 parts.</exception>
        /// <exception cref="ArgumentException"><see cref="CanReadToken(string)"/> returns false.</exception>
        /// <exception cref="SecurityTokenDecryptionFailedException"><paramref name="token"/> was a JWE was not able to be decrypted.</exception>
        /// <exception cref="SecurityTokenEncryptionKeyNotFoundException"><paramref name="token"/> 'kid' header claim is not null AND decryption fails.</exception>
        /// <exception cref="SecurityTokenException"><paramref name="token"/> 'enc' header claim is null or empty.</exception>
        /// <exception cref="SecurityTokenExpiredException"><paramref name="token"/> 'exp' claim is &lt; DateTime.UtcNow.</exception>
        /// <exception cref="SecurityTokenInvalidAudienceException"><see cref="TokenValidationParameters.ValidAudience"/> is null or whitespace and <see cref="TokenValidationParameters.ValidAudiences"/> is null. Audience is not validated if <see cref="TokenValidationParameters.ValidateAudience"/> is set to false.</exception>
        /// <exception cref="SecurityTokenInvalidAudienceException"><paramref name="token"/> 'aud' claim did not match either <see cref="TokenValidationParameters.ValidAudience"/> or one of <see cref="TokenValidationParameters.ValidAudiences"/>.</exception>
        /// <exception cref="SecurityTokenInvalidLifetimeException"><paramref name="token"/> 'nbf' claim is &gt; 'exp' claim.</exception>
        /// <exception cref="SecurityTokenInvalidSignatureException"><paramref name="token"/>.signature is not properly formatted.</exception>
        /// <exception cref="SecurityTokenNoExpirationException"><paramref name="token"/> 'exp' claim is missing and <see cref="TokenValidationParameters.RequireExpirationTime"/> is true.</exception>
        /// <exception cref="SecurityTokenNoExpirationException"><see cref="TokenValidationParameters.TokenReplayCache"/> is not null and expirationTime.HasValue is false. When a TokenReplayCache is set, tokens require an expiration time.</exception>
        /// <exception cref="SecurityTokenNotYetValidException"><paramref name="token"/> 'nbf' claim is &gt; DateTime.UtcNow.</exception>
        /// <exception cref="SecurityTokenReplayAddFailedException"><paramref name="token"/> could not be added to the <see cref="TokenValidationParameters.TokenReplayCache"/>.</exception>
        /// <exception cref="SecurityTokenReplayDetectedException"><paramref name="token"/> is found in the cache.</exception>
        /// <returns> A <see cref="ClaimsPrincipal"/> from the JWT. Does not include claims found in the JWT header.</returns>
        /// <remarks> 
        /// Many of the exceptions listed above are not thrown directly from this method. See <see cref="Validators"/> to examine the call graph.
        /// </remarks>
        public override ClaimsPrincipal ValidateToken(string token, TokenValidationParameters validationParameters, out SecurityToken validatedToken)
        {
            if (string.IsNullOrWhiteSpace(token))
                throw LogHelper.LogArgumentNullException(nameof(token));

            if (validationParameters == null)
                throw LogHelper.LogArgumentNullException(nameof(validationParameters));

            if (token.Length > MaximumTokenSizeInBytes)
                throw LogHelper.LogExceptionMessage(new ArgumentException(LogHelper.FormatInvariant(TokenLogMessages.IDX10209, LogHelper.MarkAsNonPII(token.Length), LogHelper.MarkAsNonPII(MaximumTokenSizeInBytes))));

            var tokenParts = token.Split(new char[] { '.' }, JwtConstants.MaxJwtSegmentCount + 1);

            if (tokenParts.Length != JwtConstants.JwsSegmentCount && tokenParts.Length != JwtConstants.JweSegmentCount)
                throw LogHelper.LogExceptionMessage(new ArgumentException(LogHelper.FormatInvariant(LogMessages.IDX12741, token)));

            if (tokenParts.Length == JwtConstants.JweSegmentCount)
            {
                var jwtToken = ReadJwtToken(token);
                var decryptedJwt = DecryptToken(jwtToken, validationParameters);
                return ValidateToken(decryptedJwt, jwtToken, validationParameters, out validatedToken);
            }
            else
            {
                return ValidateToken(token, null, validationParameters, out validatedToken);
            }
        }

        /// <summary>
        ///  Private method for token validation, responsible for:
        ///  (1) Obtaining a configuration from the <see cref="TokenValidationParameters.ConfigurationManager"/>.
        ///  (2) Revalidating using the Last Known Good Configuration (if present), and obtaining a refreshed configuration (if necessary) and revalidating using it.
        /// </summary>
        /// <param name="token">The JWS string, or the decrypted token if the token is a JWE.</param>
        /// <param name="outerToken">If the token being validated is a JWE, this is the <see cref="JwtSecurityToken"/> that represents the outer token.
        ///  If the token is a JWS, the value of this parameter is <see langword="null" />.
        /// </param>
        /// <param name="validationParameters">The <see cref="TokenValidationParameters"/> to be used for validation.</param>
        /// <param name="signatureValidatedToken">The <see cref="JwtSecurityToken"/> that was validated.</param>
        /// <returns> A <see cref="ClaimsPrincipal"/> from the JWT. Does not include claims found in the JWT header.</returns>
        private ClaimsPrincipal ValidateToken(string token, JwtSecurityToken outerToken, TokenValidationParameters validationParameters, out SecurityToken signatureValidatedToken)
        {
            BaseConfiguration currentConfiguration = null;
            if (validationParameters.ConfigurationManager != null)
            {
                try
                {
                    currentConfiguration = validationParameters.ConfigurationManager.GetBaseConfigurationAsync(CancellationToken.None).ConfigureAwait(false).GetAwaiter().GetResult();
                }
                catch (Exception ex)
                {
                    // The exception is not re-thrown as the TokenValidationParameters may have the issuer and signing key set
                    // directly on them, allowing the library to continue with token validation.
                    LogHelper.LogWarning(LogHelper.FormatInvariant(TokenLogMessages.IDX10261, LogHelper.MarkAsNonPII(validationParameters.ConfigurationManager.MetadataAddress), ex.ToString()));
                }
            }

            ExceptionDispatchInfo exceptionThrown;
            ClaimsPrincipal claimsPrincipal = outerToken != null ? ValidateJWE(token, outerToken, validationParameters, currentConfiguration, out signatureValidatedToken, out exceptionThrown) :
                ValidateJWS(token, validationParameters, currentConfiguration, out signatureValidatedToken, out exceptionThrown);
            if (validationParameters.ConfigurationManager != null)
            {
                if (claimsPrincipal != null)
                {
                    // Set current configuration as LKG if it exists and has not already been set as the LKG.
                    if (currentConfiguration != null && !ReferenceEquals(currentConfiguration, validationParameters.ConfigurationManager.LastKnownGoodConfiguration))
                        validationParameters.ConfigurationManager.LastKnownGoodConfiguration = currentConfiguration;

                    return claimsPrincipal;
                }
                else if (TokenUtilities.IsRecoverableException(exceptionThrown.SourceException))
                {
                    if (TokenUtilities.IsRecoverableConfiguration(validationParameters, currentConfiguration, out currentConfiguration))
                    {
                        claimsPrincipal = outerToken != null ? ValidateJWE(token, outerToken, validationParameters, currentConfiguration, out signatureValidatedToken, out exceptionThrown) :
                            ValidateJWS(token, validationParameters, currentConfiguration, out signatureValidatedToken, out exceptionThrown);

                        if (claimsPrincipal != null)
                            return claimsPrincipal;
                    }

                    // If we were still unable to validate, attempt to refresh the configuration and validate using it
                    // but ONLY if the currentConfiguration is not null. We want to avoid refreshing the configuration on
                    // retrieval error as this case should have already been hit before. This refresh handles the case
                    // where a new valid configuration was somehow published during validation time.
                    if (currentConfiguration != null)
                    {
                        validationParameters.ConfigurationManager.RequestRefresh();
                        var lastConfig = currentConfiguration;
                        currentConfiguration = validationParameters.ConfigurationManager.GetBaseConfigurationAsync(CancellationToken.None).GetAwaiter().GetResult();

                        // Only try to re-validate using the newly obtained config if it doesn't reference equal the previously used configuration.
                        if (lastConfig != currentConfiguration)
                            claimsPrincipal = outerToken != null ? ValidateJWE(token, outerToken, validationParameters, currentConfiguration, out signatureValidatedToken, out exceptionThrown) :
                                ValidateJWS(token, validationParameters, currentConfiguration, out signatureValidatedToken, out exceptionThrown);
                    }
                }
<<<<<<< HEAD
            }

            if (claimsPrincipal != null)
                return claimsPrincipal;

            exceptionThrown.Throw();

            // This should be unreachable code, adding to make the complier happy.
            return null;
        }

        private ClaimsPrincipal ValidateJWE(
            string decryptedJwt,
            JwtSecurityToken outerToken,
            TokenValidationParameters validationParameters,
            BaseConfiguration currentConfiguration,
            out SecurityToken signatureValidatedToken,
            out ExceptionDispatchInfo exceptionThrown)
        {
            exceptionThrown = null;
            try
            {
                var innerToken = ValidateSignature(decryptedJwt, validationParameters, currentConfiguration);
                outerToken.InnerToken = innerToken;
                signatureValidatedToken = outerToken;
                return ValidateTokenPayload(innerToken, validationParameters, currentConfiguration);
=======
>>>>>>> 8e1d148b
            }
            catch (Exception ex)
            {
                exceptionThrown = ExceptionDispatchInfo.Capture(ex);
                signatureValidatedToken = null;
                return null;
            }
        }

<<<<<<< HEAD
=======
            if (claimsPrincipal != null)
                return claimsPrincipal;

            exceptionThrown.Throw();

            // This should be unreachable code, adding to make the complier happy.
            return null;
        }

        private ClaimsPrincipal ValidateJWE(
            string decryptedJwt,
            JwtSecurityToken outerToken,
            TokenValidationParameters validationParameters,
            BaseConfiguration currentConfiguration,
            out SecurityToken signatureValidatedToken,
            out ExceptionDispatchInfo exceptionThrown)
        {
            exceptionThrown = null;
            try
            {
                var innerToken = ValidateSignature(decryptedJwt, validationParameters, currentConfiguration);
                outerToken.InnerToken = innerToken;
                signatureValidatedToken = outerToken;
                return ValidateTokenPayload(innerToken, validationParameters, currentConfiguration);
            }
            catch (Exception ex)
            {
                exceptionThrown = ExceptionDispatchInfo.Capture(ex);
                signatureValidatedToken = null;
                return null;
            }
        }

>>>>>>> 8e1d148b
        private ClaimsPrincipal ValidateJWS(
            string token,
            TokenValidationParameters validationParameters,
            BaseConfiguration currentConfiguration,
            out SecurityToken signatureValidatedToken,
            out ExceptionDispatchInfo exceptionThrown)
        {
            exceptionThrown = null;
            try
            {
                signatureValidatedToken = ValidateSignature(token, validationParameters, currentConfiguration);
                return ValidateTokenPayload(signatureValidatedToken as JwtSecurityToken, validationParameters, currentConfiguration);
            }
            catch (Exception ex)
            {
                exceptionThrown = ExceptionDispatchInfo.Capture(ex);
                signatureValidatedToken = null;
                return null;
            }
        }

        /// <summary>
        /// Validates the JSON payload of a <see cref="JwtSecurityToken"/>.
        /// </summary>
        /// <param name="jwtToken">The token to validate.</param>
        /// <param name="validationParameters">Contains validation parameters for the <see cref="JwtSecurityToken"/>.</param>
        /// <returns>A <see cref="ClaimsPrincipal"/> from the jwt. Does not include the header claims.</returns>
        protected ClaimsPrincipal ValidateTokenPayload(JwtSecurityToken jwtToken, TokenValidationParameters validationParameters)
        {
            return ValidateTokenPayload(jwtToken, validationParameters, null);
        }

        private ClaimsPrincipal ValidateTokenPayload(JwtSecurityToken jwtToken, TokenValidationParameters validationParameters, BaseConfiguration configuration)
        {
            if (jwtToken is null)
                throw LogHelper.LogArgumentNullException(nameof(jwtToken));

            if (validationParameters is null)
                throw LogHelper.LogArgumentNullException(nameof(validationParameters));

            DateTime? expires = (jwtToken.Payload.Exp == null) ? null : new DateTime?(jwtToken.ValidTo);
            DateTime? notBefore = (jwtToken.Payload.Nbf == null) ? null : new DateTime?(jwtToken.ValidFrom);

            ValidateLifetime(notBefore, expires, jwtToken, validationParameters);
            ValidateAudience(jwtToken.Audiences, jwtToken, validationParameters);

            // use protected virtual method that does not take in configuration for back compatibility purposes
            string issuer = configuration == null ? ValidateIssuer(jwtToken.Issuer, jwtToken, validationParameters):
                Validators.ValidateIssuer(jwtToken.Issuer, jwtToken, validationParameters, configuration);

            ValidateTokenReplay(expires, jwtToken.RawData, validationParameters);
            if (validationParameters.ValidateActor && !string.IsNullOrWhiteSpace(jwtToken.Actor))
            {
                ValidateToken(jwtToken.Actor, validationParameters.ActorValidationParameters ?? validationParameters, out _);
            }

            // use protected virtual method that does not take in configuration for back compatibility purposes
            if (configuration == null)
                ValidateIssuerSecurityKey(jwtToken.SigningKey, jwtToken, validationParameters);
            else
                Validators.ValidateIssuerSecurityKey(jwtToken.SigningKey, jwtToken, validationParameters, configuration);

            Validators.ValidateTokenType(jwtToken.Header.Typ, jwtToken, validationParameters);

            var identity = CreateClaimsIdentity(jwtToken, issuer, validationParameters);
            if (validationParameters.SaveSigninToken)
                identity.BootstrapContext = jwtToken.RawData;

            LogHelper.LogInformation(TokenLogMessages.IDX10241, jwtToken.RawData);
            return new ClaimsPrincipal(identity);
        }

        /// <summary>
        /// Serializes a <see cref="JwtSecurityToken"/> into a JWT in Compact Serialization Format.
        /// </summary>
        /// <param name="token"><see cref="JwtSecurityToken"/> to serialize.</param>
        /// <remarks>
        /// <para>The JWT will be serialized as a JWE or JWS.</para>
        /// <para><see cref="JwtSecurityToken.Payload"/> will be used to create the JWT. If there is an inner token, the inner token's payload will be used.</para>
        /// <para>If either <see cref="JwtSecurityToken.SigningCredentials"/> or <see cref="JwtSecurityToken.InnerToken"/>.SigningCredentials are set, the JWT will be signed.</para>
        /// <para>If <see cref="JwtSecurityToken.EncryptingCredentials"/> is set, a JWE will be created using the JWT above as the plaintext.</para>
        /// </remarks>
        /// <exception cref="ArgumentNullException"><paramref name="token"/> is null.</exception>
        /// <exception cref="ArgumentException">'token' is not a not <see cref="JwtSecurityToken"/>.</exception>
        /// <exception cref="SecurityTokenEncryptionFailedException">both <see cref="JwtSecurityToken.SigningCredentials"/> and <see cref="JwtSecurityToken.InnerToken"/> are set.</exception>
        /// <exception cref="SecurityTokenEncryptionFailedException">both <see cref="JwtSecurityToken.InnerToken"/> and <see cref="JwtSecurityToken.InnerToken"/>.EncryptingCredentials are set.</exception>
        /// <exception cref="SecurityTokenEncryptionFailedException">if <see cref="JwtSecurityToken.InnerToken"/> is set and <see cref="JwtSecurityToken.EncryptingCredentials"/> is not set.</exception>
        /// <returns>A JWE or JWS in 'Compact Serialization Format'.</returns>
        public override string WriteToken(SecurityToken token)
        {
            if (token == null)
                throw LogHelper.LogArgumentNullException(nameof(token));

            JwtSecurityToken jwtToken = token as JwtSecurityToken;
            if (jwtToken == null)
                throw LogHelper.LogExceptionMessage(new ArgumentException(LogHelper.FormatInvariant(LogMessages.IDX12706, LogHelper.MarkAsNonPII(_className), LogHelper.MarkAsNonPII(typeof(JwtSecurityToken)), LogHelper.MarkAsNonPII(token.GetType())), nameof(token)));

            var encodedPayload = jwtToken.EncodedPayload;
            var encodedSignature = string.Empty;
            var encodedHeader = string.Empty;
            if (jwtToken.InnerToken != null)
            {
                if (jwtToken.SigningCredentials != null)
                    throw LogHelper.LogExceptionMessage(new SecurityTokenEncryptionFailedException(LogMessages.IDX12736));

                if (jwtToken.InnerToken.Header.EncryptingCredentials != null)
                    throw LogHelper.LogExceptionMessage(new SecurityTokenEncryptionFailedException(LogMessages.IDX12737));

                if (jwtToken.Header.EncryptingCredentials == null)
                    throw LogHelper.LogExceptionMessage(new SecurityTokenEncryptionFailedException(LogMessages.IDX12735));

                if (jwtToken.InnerToken.SigningCredentials != null)
                    encodedSignature = JwtTokenUtilities.CreateEncodedSignature(string.Concat(jwtToken.InnerToken.EncodedHeader, ".", jwtToken.EncodedPayload), jwtToken.InnerToken.SigningCredentials);

                return EncryptToken(
                    new JwtSecurityToken(
                        jwtToken.InnerToken.Header,
                        jwtToken.InnerToken.Payload,
                        jwtToken.InnerToken.EncodedHeader,
                        encodedPayload, encodedSignature),
                    jwtToken.EncryptingCredentials,
                    jwtToken.InnerToken.Header.Typ, null).RawData;
            }

            // if EncryptingCredentials isn't set, then we need to create JWE
            // first create a new header with the SigningCredentials, Create a JWS then wrap it in a JWE
            var header = jwtToken.EncryptingCredentials == null ? jwtToken.Header : new JwtHeader(jwtToken.SigningCredentials);
            encodedHeader = header.Base64UrlEncode();
            if (jwtToken.SigningCredentials != null)
                encodedSignature =  JwtTokenUtilities.CreateEncodedSignature(string.Concat(encodedHeader, ".", encodedPayload), jwtToken.SigningCredentials);

            if (jwtToken.EncryptingCredentials != null)
                return EncryptToken(
                    new JwtSecurityToken(header, jwtToken.Payload, encodedHeader, encodedPayload, encodedSignature),
                    jwtToken.EncryptingCredentials,
                    jwtToken.Header.Typ, null).RawData;
            else
                return string.Concat(encodedHeader, ".", encodedPayload, ".", encodedSignature);
        }

        /// <summary>
        /// Obtains a <see cref="SignatureProvider "/> and validates the signature.
        /// </summary>
        /// <param name="encodedBytes">Bytes to validate.</param>
        /// <param name="signature">Signature to compare against.</param>
        /// <param name="key"><See cref="SecurityKey"/> to use.</param>
        /// <param name="algorithm">Crypto algorithm to use.</param>
        /// <param name="securityToken">The <see cref="SecurityToken"/> being validated.</param>
        /// <param name="validationParameters">Priority will be given to <see cref="TokenValidationParameters.CryptoProviderFactory"/> over <see cref="SecurityKey.CryptoProviderFactory"/>.</param>
        /// <returns>'true' if signature is valid.</returns>
        private static bool ValidateSignature(byte[] encodedBytes, byte[] signature, SecurityKey key, string algorithm, SecurityToken securityToken, TokenValidationParameters validationParameters)
        {
            Validators.ValidateAlgorithm(algorithm, key, securityToken, validationParameters);

            var cryptoProviderFactory = validationParameters.CryptoProviderFactory ?? key.CryptoProviderFactory;
            var signatureProvider = cryptoProviderFactory.CreateForVerifying(key, algorithm);
            if (signatureProvider == null)
                throw LogHelper.LogExceptionMessage(new InvalidOperationException(LogHelper.FormatInvariant(TokenLogMessages.IDX10636, key == null ? "Null" : key.ToString(), LogHelper.MarkAsNonPII(algorithm))));

            try
            {
                return signatureProvider.Verify(encodedBytes, signature);
            }
            finally
            {
                cryptoProviderFactory.ReleaseSignatureProvider(signatureProvider);
            }
        }

        /// <summary>
        /// Validates that the signature, if found or required, is valid.
        /// </summary>
        /// <param name="token">A JWS token.</param>
        /// <param name="validationParameters"><see cref="TokenValidationParameters"/> that contains signing keys.</param>
        /// <exception cref="ArgumentNullException">If <paramref name="token"/> is null or whitespace.</exception>
        /// <exception cref="ArgumentNullException">If <paramref name="validationParameters"/> is null.</exception>
        /// <exception cref="SecurityTokenValidationException">If a signature is not found and <see cref="TokenValidationParameters.RequireSignedTokens"/> is true.</exception>
        /// <exception cref="SecurityTokenSignatureKeyNotFoundException">
        /// If the <paramref name="token"/> has a key identifier and none of the <see cref="SecurityKey"/>(s) provided result in a validated signature.
        /// This can indicate that a key refresh is required.
        /// </exception>
        /// <exception cref="SecurityTokenUnableToValidateException">
        /// If the <paramref name="token"/> has a key identifier and none of the <see cref="SecurityKey"/>(s) provided result in a validated signature as well as the token
        /// had validation errors or lifetime or issuer. This is not intended to be a signal to refresh keys.
        /// </exception>
        /// <exception cref="SecurityTokenInvalidSignatureException">If after trying all the <see cref="SecurityKey"/>(s), none result in a validated signature AND the <paramref name="token"/> does not have a key identifier.</exception>
        /// <returns>A <see cref="JwtSecurityToken"/> that has the signature validated if token was signed.</returns>
        /// <remarks><para>If the <paramref name="token"/> is signed, the signature is validated even if <see cref="TokenValidationParameters.RequireSignedTokens"/> is false.</para>
        /// <para>If the <paramref name="token"/> signature is validated, then the <see cref="JwtSecurityToken.SigningKey"/> will be set to the key that signed the 'token'.It is the responsibility of <see cref="TokenValidationParameters.SignatureValidator"/> to set the <see cref="JwtSecurityToken.SigningKey"/></para></remarks>
        protected virtual JwtSecurityToken ValidateSignature(string token, TokenValidationParameters validationParameters)
        {
            return ValidateSignature(token, validationParameters, null);
        }

        private JwtSecurityToken ValidateSignature(string token, TokenValidationParameters validationParameters, BaseConfiguration configuration)
        {
            if (string.IsNullOrWhiteSpace(token))
                throw LogHelper.LogArgumentNullException(nameof(token));

            if (validationParameters == null)
                throw LogHelper.LogArgumentNullException(nameof(validationParameters));

            if (validationParameters.SignatureValidatorUsingConfiguration != null)
            {
                var validatedJwtToken = validationParameters.SignatureValidatorUsingConfiguration(token, validationParameters, configuration);
                if (validatedJwtToken == null)
                    throw LogHelper.LogExceptionMessage(new SecurityTokenInvalidSignatureException(LogHelper.FormatInvariant(TokenLogMessages.IDX10505, token)));

                var validatedJwt = validatedJwtToken as JwtSecurityToken;
                if (validatedJwt == null)
                    throw LogHelper.LogExceptionMessage(new SecurityTokenInvalidSignatureException(LogHelper.FormatInvariant(TokenLogMessages.IDX10506, LogHelper.MarkAsNonPII(typeof(JwtSecurityToken)), LogHelper.MarkAsNonPII(validatedJwtToken.GetType()), token)));

                return validatedJwt;
            }

            if (validationParameters.SignatureValidator != null)
            {
                var validatedJwtToken = validationParameters.SignatureValidator(token, validationParameters);
                if (validatedJwtToken == null)
                    throw LogHelper.LogExceptionMessage(new SecurityTokenInvalidSignatureException(LogHelper.FormatInvariant(TokenLogMessages.IDX10505, token)));

                var validatedJwt = validatedJwtToken as JwtSecurityToken;
                if (validatedJwt == null)
                    throw LogHelper.LogExceptionMessage(new SecurityTokenInvalidSignatureException(LogHelper.FormatInvariant(TokenLogMessages.IDX10506, LogHelper.MarkAsNonPII(typeof(JwtSecurityToken)), LogHelper.MarkAsNonPII(validatedJwtToken.GetType()), token)));

                return validatedJwt;
            }

            JwtSecurityToken jwtToken = null;

            if (validationParameters.TokenReader != null)
            {
                var securityToken = validationParameters.TokenReader(token, validationParameters);
                if (securityToken == null)
                    throw LogHelper.LogExceptionMessage(new SecurityTokenInvalidSignatureException(LogHelper.FormatInvariant(TokenLogMessages.IDX10510, token)));

                jwtToken = securityToken as JwtSecurityToken;
                if (jwtToken == null)
                    throw LogHelper.LogExceptionMessage(new SecurityTokenInvalidSignatureException(LogHelper.FormatInvariant(TokenLogMessages.IDX10509, LogHelper.MarkAsNonPII(typeof(JwtSecurityToken)), LogHelper.MarkAsNonPII(securityToken.GetType()), token)));
            }
            else
            {
                jwtToken = ReadJwtToken(token);
            }

            byte[] encodedBytes = Encoding.UTF8.GetBytes(jwtToken.RawHeader + "." + jwtToken.RawPayload);
            if (string.IsNullOrEmpty(jwtToken.RawSignature))
            {
                if (validationParameters.RequireSignedTokens)
                    throw LogHelper.LogExceptionMessage(new SecurityTokenInvalidSignatureException(LogHelper.FormatInvariant(TokenLogMessages.IDX10504, token)));
                else
                    return jwtToken;
            }

            bool kidMatched = false;
            IEnumerable<SecurityKey> keys = null;
            if (validationParameters.IssuerSigningKeyResolverUsingConfiguration != null)
            {
                keys = validationParameters.IssuerSigningKeyResolverUsingConfiguration(token, jwtToken, jwtToken.Header.Kid, validationParameters, configuration);
            }
            if (validationParameters.IssuerSigningKeyResolver != null)
            {
                keys = validationParameters.IssuerSigningKeyResolver(token, jwtToken, jwtToken.Header.Kid, validationParameters);
            }
            else
            {
                var key = configuration == null ? ResolveIssuerSigningKey(token, jwtToken, validationParameters)
                    : JwtTokenUtilities.ResolveTokenSigningKey(jwtToken.Header.Kid, jwtToken.Header.X5t, validationParameters, configuration);
                if (key != null)
                {
                    kidMatched = true;
                    keys = new List<SecurityKey> { key };
                }
            }

            if (keys == null && validationParameters.TryAllIssuerSigningKeys)
            {
                // control gets here if:
                // 1. User specified delegate: IssuerSigningKeyResolver returned null
                // 2. ResolveIssuerSigningKey returned null
                // Try all the keys. This is the degenerate case, not concerned about perf.
                keys = TokenUtilities.GetAllSigningKeys(validationParameters, configuration);
            }

            // keep track of exceptions thrown, keys that were tried
            var exceptionStrings = new StringBuilder();
            var keysAttempted = new StringBuilder();
            bool kidExists = !string.IsNullOrEmpty(jwtToken.Header.Kid);
            byte[] signatureBytes;

            try
            {
                signatureBytes = Base64UrlEncoder.DecodeBytes(jwtToken.RawSignature);
            }
            catch (FormatException e)
            {
                throw new SecurityTokenInvalidSignatureException(TokenLogMessages.IDX10508, e);
            }

            if (keys != null)
            {
                foreach (var key in keys)
                {
                    try
                    {
                        if (ValidateSignature(encodedBytes, signatureBytes, key, jwtToken.Header.Alg, jwtToken, validationParameters))
                        {
                            LogHelper.LogInformation(TokenLogMessages.IDX10242, token);
                            jwtToken.SigningKey = key;
                            return jwtToken;
                        }
                    }
                    catch (Exception ex)
                    {
                        exceptionStrings.AppendLine(ex.ToString());
                    }

                    if (key != null)
                    {
                        keysAttempted.Append(key.ToString()).Append(" , KeyId: ").AppendLine(key.KeyId);
                        if (kidExists && !kidMatched && key.KeyId != null)
                            kidMatched = jwtToken.Header.Kid.Equals(key.KeyId, key is X509SecurityKey ? StringComparison.OrdinalIgnoreCase : StringComparison.Ordinal);
                    }
                }

            }

            // Get information on where keys used during token validation came from for debugging purposes.
            var keysInTokenValidationParameters = TokenUtilities.GetAllSigningKeys(validationParameters);
            var keysInConfiguration = TokenUtilities.GetAllSigningKeys(configuration);
            var numKeysInTokenValidationParameters = keysInTokenValidationParameters.Count();
            var numKeysInConfiguration = keysInConfiguration.Count();

            if (kidExists)
            {
                if (kidMatched)
                {
                    var isKidInTVP = keysInTokenValidationParameters.Any(x => x.KeyId.Equals(jwtToken.Header.Kid));
                    var keyLocation = isKidInTVP ? "TokenValidationParameters" : "Configuration";
                    throw LogHelper.LogExceptionMessage(new SecurityTokenInvalidSignatureException(
                        LogHelper.FormatInvariant(TokenLogMessages.IDX10511,
                        keysAttempted,
                        LogHelper.MarkAsNonPII(numKeysInTokenValidationParameters),
                        LogHelper.MarkAsNonPII(numKeysInConfiguration), LogHelper.MarkAsNonPII(keyLocation),
                        jwtToken.Header.Kid, exceptionStrings, jwtToken)));
                }

                DateTime? expires = (jwtToken.Payload.Exp == null) ? null : new DateTime?(jwtToken.ValidTo);
                DateTime? notBefore = (jwtToken.Payload.Nbf == null) ? null : new DateTime?(jwtToken.ValidFrom);

                InternalValidators.ValidateLifetimeAndIssuerAfterSignatureNotValidatedJwt(
                    jwtToken,
                    notBefore,
                    expires,
                    jwtToken.Header.Kid,
                    validationParameters,
                    configuration,
                    exceptionStrings,
                    numKeysInTokenValidationParameters,
                    numKeysInConfiguration);
            }

            if (keysAttempted.Length > 0)
                throw LogHelper.LogExceptionMessage(new SecurityTokenSignatureKeyNotFoundException(
                    LogHelper.FormatInvariant(TokenLogMessages.IDX10503,
                    keysAttempted,
                    LogHelper.MarkAsNonPII(numKeysInTokenValidationParameters),
                    LogHelper.MarkAsNonPII(numKeysInConfiguration),
                    exceptionStrings, jwtToken)));

            throw LogHelper.LogExceptionMessage(new SecurityTokenSignatureKeyNotFoundException(TokenLogMessages.IDX10500));
        }

        private static IEnumerable<SecurityKey> GetAllDecryptionKeys(TokenValidationParameters validationParameters)
        {
            if (validationParameters.TokenDecryptionKey != null)
                yield return validationParameters.TokenDecryptionKey;

            if (validationParameters.TokenDecryptionKeys != null)
                foreach (SecurityKey key in validationParameters.TokenDecryptionKeys)
                    yield return key;
        }

        /// <summary>
        /// Creates a <see cref="ClaimsIdentity"/> from a <see cref="JwtSecurityToken"/>.
        /// </summary>
        /// <param name="jwtToken">The <see cref="JwtSecurityToken"/> to use as a <see cref="Claim"/> source.</param>
        /// <param name="issuer">The value to set <see cref="Claim.Issuer"/></param>
        /// <param name="validationParameters"> Contains parameters for validating the token.</param>
        /// <returns>A <see cref="ClaimsIdentity"/> containing the <see cref="JwtSecurityToken.Claims"/>.</returns>
        protected virtual ClaimsIdentity CreateClaimsIdentity(JwtSecurityToken jwtToken, string issuer, TokenValidationParameters validationParameters)
        {
            if (jwtToken == null)
                throw LogHelper.LogArgumentNullException(nameof(jwtToken));

            if (validationParameters == null)
                throw LogHelper.LogArgumentNullException(nameof(validationParameters));

            var actualIssuer = issuer;
            if (string.IsNullOrWhiteSpace(issuer))
            {
                LogHelper.LogVerbose(TokenLogMessages.IDX10244, ClaimsIdentity.DefaultIssuer);
                actualIssuer = ClaimsIdentity.DefaultIssuer;
            }
            
            return MapInboundClaims ? CreateClaimsIdentityWithMapping(jwtToken, actualIssuer, validationParameters) : CreateClaimsIdentityWithoutMapping(jwtToken, actualIssuer, validationParameters);
        }

        private ClaimsIdentity CreateClaimsIdentityWithMapping(JwtSecurityToken jwtToken, string actualIssuer, TokenValidationParameters validationParameters)
        {
            ClaimsIdentity identity = validationParameters.CreateClaimsIdentity(jwtToken, actualIssuer);
            foreach (Claim jwtClaim in jwtToken.Claims)
            {
                if (_inboundClaimFilter.Contains(jwtClaim.Type))
                    continue;

                string claimType;
                bool wasMapped = true;
                if (!_inboundClaimTypeMap.TryGetValue(jwtClaim.Type, out claimType))
                {
                    claimType = jwtClaim.Type;
                    wasMapped = false;
                }

                if (claimType == ClaimTypes.Actor)
                {
                    if (identity.Actor != null)
                        throw LogHelper.LogExceptionMessage(new InvalidOperationException(LogHelper.FormatInvariant(LogMessages.IDX12710, LogHelper.MarkAsNonPII(JwtRegisteredClaimNames.Actort), jwtClaim.Value)));

                    if (CanReadToken(jwtClaim.Value))
                    {
                        JwtSecurityToken actor = ReadToken(jwtClaim.Value) as JwtSecurityToken;
                        identity.Actor = CreateClaimsIdentity(actor, actualIssuer, validationParameters);
                    }
                }

                Claim claim = new Claim(claimType, jwtClaim.Value, jwtClaim.ValueType, actualIssuer, actualIssuer, identity);

                if (jwtClaim.Properties.Count > 0)
                {
                    foreach (var kv in jwtClaim.Properties)
                    {
                        claim.Properties[kv.Key] = kv.Value;
                    }
                }
                if (wasMapped)
                    claim.Properties[ShortClaimTypeProperty] = jwtClaim.Type;

                identity.AddClaim(claim);
            }

            return identity;
        }

        private ClaimsIdentity CreateClaimsIdentityWithoutMapping(JwtSecurityToken jwtToken, string actualIssuer, TokenValidationParameters validationParameters)
        {
            ClaimsIdentity identity = validationParameters.CreateClaimsIdentity(jwtToken, actualIssuer);
            foreach (Claim jwtClaim in jwtToken.Claims)
            {
                if (_inboundClaimFilter.Contains(jwtClaim.Type))
                    continue;

                string claimType = jwtClaim.Type;
                if (claimType == ClaimTypes.Actor)
                {
                    if (identity.Actor != null)
                        throw LogHelper.LogExceptionMessage(new InvalidOperationException(LogHelper.FormatInvariant(LogMessages.IDX12710, LogHelper.MarkAsNonPII(JwtRegisteredClaimNames.Actort), jwtClaim.Value)));

                    if (CanReadToken(jwtClaim.Value))
                    {
                        JwtSecurityToken actor = ReadToken(jwtClaim.Value) as JwtSecurityToken;
                        identity.Actor = CreateClaimsIdentity(actor, actualIssuer, validationParameters);
                    }
                }

                Claim claim = new Claim(claimType, jwtClaim.Value, jwtClaim.ValueType, actualIssuer, actualIssuer, identity);
                if (jwtClaim.Properties.Count > 0)
                {
                    foreach (var kv in jwtClaim.Properties)
                        claim.Properties[kv.Key] = kv.Value;
                }

                identity.AddClaim(claim);
            }

            return identity;
        }

        /// <summary>
        /// Creates the 'value' for the actor claim: { actort, 'value' }
        /// </summary>
        /// <param name="actor"><see cref="ClaimsIdentity"/> as actor.</param>
        /// <returns><see cref="string"/> representing the actor.</returns>
        /// <remarks>If <see cref="ClaimsIdentity.BootstrapContext"/> is not null:
        /// <para>&#160;&#160;If 'type' is 'string', return as string.</para>
        /// <para>&#160;&#160;if 'type' is 'BootstrapContext' and 'BootstrapContext.SecurityToken' is 'JwtSecurityToken'</para>
        /// <para>&#160;&#160;&#160;&#160;if 'JwtSecurityToken.RawData' != null, return RawData.</para>        
        /// <para>&#160;&#160;&#160;&#160;else return <see cref="JwtSecurityTokenHandler.WriteToken( SecurityToken )"/>.</para>        
        /// <para>&#160;&#160;if 'BootstrapContext.Token' != null, return 'Token'.</para>
        /// <para>default: <see cref="JwtSecurityTokenHandler.WriteToken(SecurityToken)"/> new ( <see cref="JwtSecurityToken"/>( actor.Claims ).</para>
        /// </remarks>
        /// <exception cref="ArgumentNullException">'actor' is null.</exception>
        protected virtual string CreateActorValue(ClaimsIdentity actor)
        {
            if (actor == null)
                throw LogHelper.LogArgumentNullException(nameof(actor));

            if (actor.BootstrapContext != null)
            {
                string encodedJwt = actor.BootstrapContext as string;
                if (encodedJwt != null)
                {
                    LogHelper.LogVerbose(LogMessages.IDX12713);
                    return encodedJwt;
                }

                JwtSecurityToken jwtToken = actor.BootstrapContext as JwtSecurityToken;
                if (jwtToken != null)
                {
                    if (jwtToken.RawData != null)
                    {
                        LogHelper.LogVerbose(LogMessages.IDX12714);
                        return jwtToken.RawData;
                    }
                    else
                    {
                        LogHelper.LogVerbose(LogMessages.IDX12715);
                        return this.WriteToken(jwtToken);
                    }
                }

                LogHelper.LogVerbose(LogMessages.IDX12711);
            }

            LogHelper.LogVerbose(LogMessages.IDX12712);
            return WriteToken(new JwtSecurityToken(claims: actor.Claims));
        }

        /// <summary>
        /// Determines if the audiences found in a <see cref="JwtSecurityToken"/> are valid.
        /// </summary>
        /// <param name="audiences">The audiences found in the <see cref="JwtSecurityToken"/>.</param>
        /// <param name="jwtToken">The <see cref="JwtSecurityToken"/> being validated.</param>
        /// <param name="validationParameters"><see cref="TokenValidationParameters"/> required for validation.</param>
        /// <remarks>See <see cref="Validators.ValidateAudience"/> for additional details.</remarks>
        protected virtual void ValidateAudience(IEnumerable<string> audiences, JwtSecurityToken jwtToken, TokenValidationParameters validationParameters)
        {
            Validators.ValidateAudience(audiences, jwtToken, validationParameters);
        }

        /// <summary>
        /// Validates the lifetime of a <see cref="JwtSecurityToken"/>.
        /// </summary>
        /// <param name="notBefore">The <see cref="DateTime"/> value of the 'nbf' claim if it exists in the 'jwtToken'.</param>
        /// <param name="expires">The <see cref="DateTime"/> value of the 'exp' claim if it exists in the 'jwtToken'.</param>
        /// <param name="jwtToken">The <see cref="JwtSecurityToken"/> being validated.</param>
        /// <param name="validationParameters"><see cref="TokenValidationParameters"/> required for validation.</param>
        /// <remarks><see cref="Validators.ValidateLifetime"/> for additional details.</remarks>
        protected virtual void ValidateLifetime(DateTime? notBefore, DateTime? expires, JwtSecurityToken jwtToken, TokenValidationParameters validationParameters)
        {
            Validators.ValidateLifetime(notBefore, expires, jwtToken, validationParameters);
        }

        /// <summary>
        /// Determines if the issuer found in a <see cref="JwtSecurityToken"/> is valid.
        /// </summary>
        /// <param name="issuer">The issuer to validate</param>
        /// <param name="jwtToken">The <see cref="JwtSecurityToken"/> that is being validated.</param>
        /// <param name="validationParameters"><see cref="TokenValidationParameters"/> required for validation.</param>
        /// <returns>The issuer to use when creating the <see cref="Claim"/>(s) in the <see cref="ClaimsIdentity"/>.</returns>
        /// <remarks><see cref="Validators.ValidateIssuer(string, SecurityToken, TokenValidationParameters)"/> for additional details.</remarks>
        protected virtual string ValidateIssuer(string issuer, JwtSecurityToken jwtToken, TokenValidationParameters validationParameters)
        {
            return Validators.ValidateIssuer(issuer, jwtToken, validationParameters);
        }

        /// <summary>
        /// Determines if a <see cref="JwtSecurityToken"/> is already validated.
        /// </summary>
        /// <param name="expires">The <see cref="DateTime"/> value of the 'exp' claim if it exists in the <see cref="JwtSecurityToken"/>'.</param>
        /// <param name="securityToken">The <see cref="JwtSecurityToken"/> that is being validated.</param>
        /// <param name="validationParameters"><see cref="TokenValidationParameters"/> required for validation.</param>
        protected virtual void ValidateTokenReplay(DateTime? expires, string securityToken, TokenValidationParameters validationParameters)
        {
            Validators.ValidateTokenReplay(expires, securityToken, validationParameters);
        }

        /// <summary>
        /// Returns a <see cref="SecurityKey"/> to use when validating the signature of a token.
        /// </summary>
        /// <param name="token">The <see cref="string"/> representation of the token that is being validated.</param>
        /// <param name="jwtToken">The <see cref="JwtSecurityToken"/> that is being validated.</param>
        /// <param name="validationParameters">A <see cref="TokenValidationParameters"/>  required for validation.</param>
        /// <returns>Returns a <see cref="SecurityKey"/> to use for signature validation.</returns>
        /// <remarks>If key fails to resolve, then null is returned</remarks>
        protected virtual SecurityKey ResolveIssuerSigningKey(string token, JwtSecurityToken jwtToken, TokenValidationParameters validationParameters)
        {
            if (validationParameters == null)
                throw LogHelper.LogArgumentNullException(nameof(validationParameters));

            if (jwtToken == null)
                throw LogHelper.LogArgumentNullException(nameof(jwtToken));

            return JwtTokenUtilities.ResolveTokenSigningKey(jwtToken.Header.Kid, jwtToken.Header.X5t, validationParameters);
        }

        /// <summary>
        /// Returns a <see cref="SecurityKey"/> to use when decryption a JWE.
        /// </summary>
        /// <param name="token">The <see cref="string"/> the token that is being decrypted.</param>
        /// <param name="jwtToken">The <see cref="JwtSecurityToken"/> that is being decrypted.</param>
        /// <param name="validationParameters">A <see cref="TokenValidationParameters"/>  required for validation.</param>
        /// <returns>Returns a <see cref="SecurityKey"/> to use for signature validation.</returns>
        /// <remarks>If key fails to resolve, then null is returned</remarks>
        protected virtual SecurityKey ResolveTokenDecryptionKey(string token, JwtSecurityToken jwtToken, TokenValidationParameters validationParameters)
        {
            if (jwtToken == null)
                throw LogHelper.LogArgumentNullException(nameof(jwtToken));

            if (validationParameters == null)
                throw LogHelper.LogArgumentNullException(nameof(validationParameters));

            if (!string.IsNullOrEmpty(jwtToken.Header.Kid))
            {
                if (validationParameters.TokenDecryptionKey != null 
                    && string.Equals(validationParameters.TokenDecryptionKey.KeyId, jwtToken.Header.Kid, validationParameters.TokenDecryptionKey is X509SecurityKey ? StringComparison.OrdinalIgnoreCase : StringComparison.Ordinal))
                    return validationParameters.TokenDecryptionKey;

                if (validationParameters.TokenDecryptionKeys != null)
                {
                    foreach (var key in validationParameters.TokenDecryptionKeys)
                    {
                        if (key != null && string.Equals(key.KeyId, jwtToken.Header.Kid, key is X509SecurityKey ? StringComparison.OrdinalIgnoreCase : StringComparison.Ordinal))
                            return key;
                    }
                }
            }

            if (!string.IsNullOrEmpty(jwtToken.Header.X5t))
            {
                if (validationParameters.TokenDecryptionKey != null)
                {
                    if (string.Equals(validationParameters.TokenDecryptionKey.KeyId, jwtToken.Header.X5t, validationParameters.TokenDecryptionKey is X509SecurityKey ? StringComparison.OrdinalIgnoreCase : StringComparison.Ordinal))
                        return validationParameters.TokenDecryptionKey;

                    X509SecurityKey x509Key = validationParameters.TokenDecryptionKey as X509SecurityKey;
                    if (x509Key != null && string.Equals(x509Key.X5t, jwtToken.Header.X5t, StringComparison.OrdinalIgnoreCase))
                        return validationParameters.TokenDecryptionKey;
                }

                if (validationParameters.TokenDecryptionKeys != null)
                {
                    foreach (var key in validationParameters.TokenDecryptionKeys)
                    {
                        if (key != null && string.Equals(key.KeyId, jwtToken.Header.X5t, key is X509SecurityKey ? StringComparison.OrdinalIgnoreCase : StringComparison.Ordinal))
                            return key;

                        X509SecurityKey x509Key = key as X509SecurityKey;
                        if (x509Key != null && string.Equals(x509Key.X5t, jwtToken.Header.X5t, StringComparison.OrdinalIgnoreCase))
                            return key;
                    }
                }
            }

            return null;
        }

        /// <summary>
        /// Decrypts a JWE and returns the clear text 
        /// </summary>
        /// <param name="jwtToken">the JWE that contains the cypher text.</param>
        /// <param name="validationParameters">contains crypto material.</param>
        /// <returns>the decoded / cleartext contents of the JWE.</returns>
        /// <exception cref="ArgumentNullException">if <paramref name="jwtToken"/> is null.</exception>
        /// <exception cref="ArgumentNullException">if <paramref name="validationParameters"/> is null.</exception>
        /// <exception cref="SecurityTokenException">if 'jwtToken.Header.enc' is null or empty.</exception>
        /// <exception cref="SecurityTokenEncryptionKeyNotFoundException">if 'jwtToken.Header.kid' is not null AND decryption fails.</exception>
        /// <exception cref="SecurityTokenDecryptionFailedException">if the JWE was not able to be decrypted.</exception>
        protected string DecryptToken(JwtSecurityToken jwtToken, TokenValidationParameters validationParameters)
        {
            if (jwtToken == null)
                throw LogHelper.LogArgumentNullException(nameof(jwtToken));

            if (validationParameters == null)
                throw LogHelper.LogArgumentNullException(nameof(validationParameters));

            if (string.IsNullOrEmpty(jwtToken.Header.Enc))
                throw LogHelper.LogExceptionMessage(new SecurityTokenException(LogHelper.FormatInvariant(TokenLogMessages.IDX10612)));

            var keys = GetContentEncryptionKeys(jwtToken, validationParameters);

            return JwtTokenUtilities.DecryptJwtToken(jwtToken, validationParameters, new JwtTokenDecryptionParameters
            {
                Alg = jwtToken.Header.Alg,
                AuthenticationTag = jwtToken.RawAuthenticationTag,
                Ciphertext = jwtToken.RawCiphertext,
                DecompressionFunction = JwtTokenUtilities.DecompressToken,
                Enc = jwtToken.Header.Enc,
                EncodedHeader = jwtToken.EncodedHeader,
                EncodedToken = jwtToken.RawData,
                InitializationVector= jwtToken.RawInitializationVector,
                Keys = keys,
                Zip = jwtToken.Header.Zip,
            });
        }

        internal IEnumerable<SecurityKey> GetContentEncryptionKeys(JwtSecurityToken jwtToken, TokenValidationParameters validationParameters)
        {
            IEnumerable<SecurityKey> keys = null;

            if (validationParameters.TokenDecryptionKeyResolver != null)
                keys = validationParameters.TokenDecryptionKeyResolver(jwtToken.RawData, jwtToken, jwtToken.Header.Kid, validationParameters);
            else
            {
                var key = ResolveTokenDecryptionKey(jwtToken.RawData, jwtToken, validationParameters);
                if (key != null)
                    keys = new List<SecurityKey> { key };
            }

            // control gets here if:
            // 1. User specified delegate: TokenDecryptionKeyResolver returned null
            // 2. ResolveTokenDecryptionKey returned null
            // Try all the keys. This is the degenerate case, not concerned about perf.
            if (keys == null)
                keys = GetAllDecryptionKeys(validationParameters);

            if (jwtToken.Header.Alg.Equals(JwtConstants.DirectKeyUseAlg))
                return keys;

            var unwrappedKeys = new List<SecurityKey>();
            // keep track of exceptions thrown, keys that were tried
            var exceptionStrings = new StringBuilder();
            var keysAttempted = new StringBuilder();
            foreach (var key in keys)
            {
                try
                {
                    if (key.CryptoProviderFactory.IsSupportedAlgorithm(jwtToken.Header.Alg, key))
                    {
                        var kwp = key.CryptoProviderFactory.CreateKeyWrapProviderForUnwrap(key, jwtToken.Header.Alg);
                        var unwrappedKey = kwp.UnwrapKey(Base64UrlEncoder.DecodeBytes(jwtToken.RawEncryptedKey));
                        unwrappedKeys.Add(new SymmetricSecurityKey(unwrappedKey));
                    }
                }
                catch (Exception ex)
                {
                    exceptionStrings.AppendLine(ex.ToString());
                }
                keysAttempted.AppendLine(key.ToString());
            }

            if (unwrappedKeys.Count > 0 || exceptionStrings.Length == 0)
                return unwrappedKeys;
            else
                throw LogHelper.LogExceptionMessage(new SecurityTokenKeyWrapException(LogHelper.FormatInvariant(TokenLogMessages.IDX10618, keysAttempted, exceptionStrings, jwtToken)));
        }

        private static byte[] GetSymmetricSecurityKey(SecurityKey key)
        {
            if (key == null)
                throw LogHelper.LogArgumentNullException(nameof(key));

            // try to use the provided key directly.
            SymmetricSecurityKey symmetricSecurityKey = key as SymmetricSecurityKey;
            if (symmetricSecurityKey != null)
                return symmetricSecurityKey.Key;
            else
            {
                JsonWebKey jsonWebKey = key as JsonWebKey;
                if (jsonWebKey != null && jsonWebKey.K != null)
                    return Base64UrlEncoder.DecodeBytes(jsonWebKey.K);
            }

            return null;
        }

        /// <summary>
        /// Validates the <see cref="JwtSecurityToken.SigningKey"/> is an expected value.
        /// </summary>
        /// <param name="key">The <see cref="SecurityKey"/> that signed the <see cref="SecurityToken"/>.</param>
        /// <param name="securityToken">The <see cref="JwtSecurityToken"/> to validate.</param>
        /// <param name="validationParameters">The current <see cref="TokenValidationParameters"/>.</param>
        /// <remarks>If the <see cref="JwtSecurityToken.SigningKey"/> is a <see cref="X509SecurityKey"/> then the X509Certificate2 will be validated using the CertificateValidator.</remarks>
        protected virtual void ValidateIssuerSecurityKey(SecurityKey key, JwtSecurityToken securityToken, TokenValidationParameters validationParameters)
        {
            Validators.ValidateIssuerSecurityKey(key, securityToken, validationParameters);
        }

        /// <summary>
        /// Serializes to XML a token of the type handled by this instance.
        /// </summary>
        /// <param name="writer">The XML writer.</param>
        /// <param name="token">A token of type <see cref="TokenType"/>.</param>
        public override void WriteToken(XmlWriter writer, SecurityToken token)
        {
            throw new NotImplementedException();
        }

        /// <inheritdoc/>
        public override Task<TokenValidationResult> ValidateTokenAsync(string token, TokenValidationParameters validationParameters)
        {
            try
            {
                var claimsPrincipal = ValidateToken(token, validationParameters, out var validatedToken);
                return Task.FromResult(new TokenValidationResult
                {
                    SecurityToken = validatedToken,
                    ClaimsIdentity = claimsPrincipal?.Identity as ClaimsIdentity,
                    IsValid = true,
                });
            }
            catch (Exception ex)
            {
                return Task.FromResult(new TokenValidationResult
                {
                    IsValid = false,
                    Exception = ex
                });
            }
        }
    }
}<|MERGE_RESOLUTION|>--- conflicted
+++ resolved
@@ -945,7 +945,6 @@
                                 ValidateJWS(token, validationParameters, currentConfiguration, out signatureValidatedToken, out exceptionThrown);
                     }
                 }
-<<<<<<< HEAD
             }
 
             if (claimsPrincipal != null)
@@ -972,8 +971,6 @@
                 outerToken.InnerToken = innerToken;
                 signatureValidatedToken = outerToken;
                 return ValidateTokenPayload(innerToken, validationParameters, currentConfiguration);
-=======
->>>>>>> 8e1d148b
             }
             catch (Exception ex)
             {
@@ -983,42 +980,6 @@
             }
         }
 
-<<<<<<< HEAD
-=======
-            if (claimsPrincipal != null)
-                return claimsPrincipal;
-
-            exceptionThrown.Throw();
-
-            // This should be unreachable code, adding to make the complier happy.
-            return null;
-        }
-
-        private ClaimsPrincipal ValidateJWE(
-            string decryptedJwt,
-            JwtSecurityToken outerToken,
-            TokenValidationParameters validationParameters,
-            BaseConfiguration currentConfiguration,
-            out SecurityToken signatureValidatedToken,
-            out ExceptionDispatchInfo exceptionThrown)
-        {
-            exceptionThrown = null;
-            try
-            {
-                var innerToken = ValidateSignature(decryptedJwt, validationParameters, currentConfiguration);
-                outerToken.InnerToken = innerToken;
-                signatureValidatedToken = outerToken;
-                return ValidateTokenPayload(innerToken, validationParameters, currentConfiguration);
-            }
-            catch (Exception ex)
-            {
-                exceptionThrown = ExceptionDispatchInfo.Capture(ex);
-                signatureValidatedToken = null;
-                return null;
-            }
-        }
-
->>>>>>> 8e1d148b
         private ClaimsPrincipal ValidateJWS(
             string token,
             TokenValidationParameters validationParameters,
