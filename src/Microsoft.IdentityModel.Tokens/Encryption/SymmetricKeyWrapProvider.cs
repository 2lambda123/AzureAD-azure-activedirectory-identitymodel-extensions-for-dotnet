﻿//------------------------------------------------------------------------------
//
// Copyright (c) Microsoft Corporation.
// All rights reserved.
//
// This code is licensed under the MIT License.
//
// Permission is hereby granted, free of charge, to any person obtaining a copy
// of this software and associated documentation files(the "Software"), to deal
// in the Software without restriction, including without limitation the rights
// to use, copy, modify, merge, publish, distribute, sublicense, and / or sell
// copies of the Software, and to permit persons to whom the Software is
// furnished to do so, subject to the following conditions :
//
// The above copyright notice and this permission notice shall be included in
// all copies or substantial portions of the Software.
//
// THE SOFTWARE IS PROVIDED "AS IS", WITHOUT WARRANTY OF ANY KIND, EXPRESS OR
// IMPLIED, INCLUDING BUT NOT LIMITED TO THE WARRANTIES OF MERCHANTABILITY,
// FITNESS FOR A PARTICULAR PURPOSE AND NONINFRINGEMENT.IN NO EVENT SHALL THE
// AUTHORS OR COPYRIGHT HOLDERS BE LIABLE FOR ANY CLAIM, DAMAGES OR OTHER
// LIABILITY, WHETHER IN AN ACTION OF CONTRACT, TORT OR OTHERWISE, ARISING FROM,
// OUT OF OR IN CONNECTION WITH THE SOFTWARE OR THE USE OR OTHER DEALINGS IN
// THE SOFTWARE.
//
//------------------------------------------------------------------------------

using System;
using System.Security.Cryptography;
using Microsoft.IdentityModel.Logging;

namespace Microsoft.IdentityModel.Tokens
{
    /// <summary>
    /// Provides Wrap key and Unwrap key services.
    /// </summary>
    public class SymmetricKeyWrapProvider : KeyWrapProvider
    {
        private static readonly byte[] _defaultIV = new byte[] { 0xA6, 0xA6, 0xA6, 0xA6, 0xA6, 0xA6, 0xA6, 0xA6 };
        private const int _blockSizeInBits = 64;
        private const int _blockSizeInBytes = _blockSizeInBits >> 3;
        private static object _encryptorLock = new object();
        private static object _decryptorLock = new object();

        private Lazy<SymmetricAlgorithm> _symmetricAlgorithm;
        private ICryptoTransform _symmetricAlgorithmEncryptor;
        private ICryptoTransform _symmetricAlgorithmDecryptor;
        private bool _disposed;

        /// <summary>
        /// Initializes a new instance of the <see cref="KeyWrapProvider"/> class used for wrap key and unwrap key.
        /// <param name="key">The <see cref="SecurityKey"/> that will be used for crypto operations.</param>
        /// <param name="algorithm">The KeyWrap algorithm to apply.</param>
        /// <exception cref="ArgumentNullException">'key' is null.</exception>
        /// <exception cref="ArgumentNullException">'algorithm' is null.</exception>
        /// <exception cref="ArgumentException">If <see cref="SecurityKey"/> and algorithm pair are not supported.</exception>
        /// <exception cref="ArgumentException">The <see cref="SecurityKey"/> cannot be converted to byte array</exception>
        /// <exception cref="ArgumentOutOfRangeException">The keysize doesn't match the algorithm.</exception>
        /// <exception cref="InvalidOperationException">Failed to create symmetric algorithm with provided key and algorithm.</exception>
        /// </summary>
        public SymmetricKeyWrapProvider(SecurityKey key, string algorithm)
        {
            if (key == null)
                throw LogHelper.LogArgumentNullException(nameof(key));

            if (string.IsNullOrEmpty(algorithm))
                throw LogHelper.LogArgumentNullException(nameof(algorithm));

            Algorithm = algorithm;
            Key = key;

            _symmetricAlgorithm = new Lazy<SymmetricAlgorithm>(CreateSymmetricAlgorithm);
        }

        /// <summary>
        /// Gets the KeyWrap algorithm that is being used.
        /// </summary>
        public override string Algorithm { get; }

        /// <summary>
        /// Gets or sets a user context for a <see cref="KeyWrapProvider"/>.
        /// </summary>
        /// <remarks>This is null by default. This can be used by runtimes or for extensibility scenarios.</remarks>
        public override string Context { get; set; }

        /// <summary>
        /// Gets the <see cref="SecurityKey"/> that is being used.
        /// </summary>
        public override SecurityKey Key { get; }

        private SymmetricAlgorithm CreateSymmetricAlgorithm()
        {
            if (!IsSupportedAlgorithm(Key, Algorithm))
                throw LogHelper.LogExceptionMessage(new NotSupportedException(LogHelper.FormatInvariant(LogMessages.IDX10661, LogHelper.MarkAsNonPII(Algorithm), Key)));

            SymmetricAlgorithm symmetricAlgorithm = GetSymmetricAlgorithm(Key, Algorithm);

            if (symmetricAlgorithm == null)
                throw LogHelper.LogExceptionMessage(new InvalidOperationException(LogHelper.FormatInvariant(LogMessages.IDX10669)));

            return symmetricAlgorithm;
        }

        /// <summary>
        /// Disposes of internal components.
        /// </summary>
        /// <param name="disposing">true, if called from Dispose(), false, if invoked inside a finalizer.</param>
        protected override void Dispose(bool disposing)
        {
            if (!_disposed)
            {
                if (disposing)
                {
                    if (_symmetricAlgorithm != null)
                    {
                        _symmetricAlgorithm.Value.Dispose();
                        _symmetricAlgorithm = null;
                    }

                    if (_symmetricAlgorithmEncryptor != null)
                    {
                        _symmetricAlgorithmEncryptor.Dispose();
                        _symmetricAlgorithmEncryptor = null;
                    }

                    if (_symmetricAlgorithmDecryptor != null)
                    {
                        _symmetricAlgorithmDecryptor.Dispose();
                        _symmetricAlgorithmDecryptor = null;
                    }

                    _disposed = true;
                }
            }
        }

        private static byte[] GetBytes(ulong i)
        {
            byte[] temp = BitConverter.GetBytes(i);

            if (BitConverter.IsLittleEndian)
            {
                Array.Reverse(temp);
            }

            return temp;
        }

        /// <summary>
        /// Returns the <see cref="SymmetricAlgorithm"/>.
        /// </summary>
        /// <returns></returns>
        /// <exception cref="ArgumentException">The <see cref="SecurityKey"/> cannot be converted to byte array</exception>
        /// <exception cref="ArgumentOutOfRangeException">The keysize doesn't match the algorithm.</exception>
        /// <exception cref="InvalidOperationException">Failed to create symmetric algorithm with provided key and algorithm.</exception>
        protected virtual SymmetricAlgorithm GetSymmetricAlgorithm(SecurityKey key, string algorithm)
        {
            if (key == null)
                throw LogHelper.LogArgumentNullException(nameof(key));

            if (!IsSupportedAlgorithm(key, algorithm))
                throw LogHelper.LogExceptionMessage(new NotSupportedException(LogHelper.FormatInvariant(LogMessages.IDX10661, LogHelper.MarkAsNonPII(algorithm), key)));

            byte[] keyBytes = null;

            if (key is SymmetricSecurityKey symmetricSecurityKey)
                keyBytes = symmetricSecurityKey.Key;
            else if (key is JsonWebKey jsonWebKey)
            {
                if (JsonWebKeyConverter.TryConvertToSymmetricSecurityKey(jsonWebKey, out SecurityKey securityKey))
                    keyBytes = (securityKey as SymmetricSecurityKey).Key;
            }

            if (keyBytes == null)
                throw LogHelper.LogExceptionMessage(new ArgumentException(LogHelper.FormatInvariant(LogMessages.IDX10657, LogHelper.MarkAsNonPII(key.GetType()))));

            ValidateKeySize(keyBytes, algorithm);

            try
            {
                // Create the AES provider
                SymmetricAlgorithm symmetricAlgorithm = Aes.Create();
                symmetricAlgorithm.Mode = CipherMode.ECB;
                symmetricAlgorithm.Padding = PaddingMode.None;
                symmetricAlgorithm.KeySize = keyBytes.Length * 8;
                symmetricAlgorithm.Key = keyBytes;

                // Set the AES IV to Zeroes
                var aesIv = new byte[symmetricAlgorithm.BlockSize >> 3];
                Utility.Zero(aesIv);
                symmetricAlgorithm.IV = aesIv;

                return symmetricAlgorithm;
            }
            catch (Exception ex)
            {
                throw LogHelper.LogExceptionMessage(new InvalidOperationException(LogHelper.FormatInvariant(LogMessages.IDX10663, key, LogHelper.MarkAsNonPII(algorithm)), ex));
            }
        }

        /// <summary>
        /// Answers if an algorithm is supported
        /// </summary>
        /// <param name="key">the <see cref="SecurityKey"/></param>
        /// <param name="algorithm">the algorithm to use</param>
        /// <returns>true if the algorithm is supported; otherwise, false.</returns>
        protected virtual bool IsSupportedAlgorithm(SecurityKey key, string algorithm)
        {
            return SupportedAlgorithms.IsSupportedSymmetricKeyWrap(algorithm, key);
        }

        /// <summary>
        /// Unwrap a key using Symmetric decryption.
        /// </summary>
        /// <param name="keyBytes">bytes to unwrap</param>
        /// <returns>Unwraped key</returns>
        /// <exception cref="ArgumentNullException">'keyBytes' is null or length == 0.</exception>
        /// <exception cref="ArgumentException">'keyBytes' is not a multiple of 8.</exception>
        /// <exception cref="ObjectDisposedException">If <see cref="KeyWrapProvider.Dispose(bool)"/> has been called.</exception>
        /// <exception cref="SecurityTokenKeyWrapException">Failed to unwrap the wrappedKey.</exception>
        public override byte[] UnwrapKey(byte[] keyBytes)
        {
            if (keyBytes == null || keyBytes.Length == 0)
                throw LogHelper.LogArgumentNullException(nameof(keyBytes));

            if (keyBytes.Length % 8 != 0)
                throw LogHelper.LogExceptionMessage(new ArgumentException(LogHelper.FormatInvariant(LogMessages.IDX10664, LogHelper.MarkAsNonPII(keyBytes.Length << 3)), nameof(keyBytes)));

            if (_disposed)
                throw LogHelper.LogExceptionMessage(new ObjectDisposedException(GetType().ToString()));

            try
            {
                return UnwrapKeyPrivate(keyBytes, 0, keyBytes.Length);
            }
            catch (Exception ex)
            {
                throw LogHelper.LogExceptionMessage(new SecurityTokenKeyWrapException(LogHelper.FormatInvariant(LogMessages.IDX10659, ex)));
            }
        }

        private byte[] UnwrapKeyPrivate(byte[] inputBuffer, int inputOffset, int inputCount)
        {
            /*
                1) Initialize variables.

                    Set A = C[0]
                    For i = 1 to n
                        R[i] = C[i]

                2) Compute intermediate values.

                    For j = 5 to 0
                        For i = n to 1
                            B = AES-1(K, (A ^ t) | R[i]) where t = n*j+i
                            A = MSB(64, B)
                            R[i] = LSB(64, B)

                3) Output results.

                If A is an appropriate initial value (see 2.2.3),
                Then
                    For i = 1 to n
                        P[i] = R[i]
                Else
                    Return an error
            */

            // A = C[0]
            byte[] a = new byte[_blockSizeInBytes];

            Array.Copy(inputBuffer, inputOffset, a, 0, _blockSizeInBytes);

            // The number of input blocks
            var n = (inputCount - _blockSizeInBytes) >> 3;

            // The set of input blocks
            byte[] r = new byte[n << 3];

            Array.Copy(inputBuffer, inputOffset + _blockSizeInBytes, r, 0, inputCount - _blockSizeInBytes);

            if (_symmetricAlgorithmDecryptor == null)
            {
                lock (_decryptorLock)
                {
                    if (_symmetricAlgorithmDecryptor == null)
                        _symmetricAlgorithmDecryptor = _symmetricAlgorithm.Value.CreateDecryptor();
                }
            }

            byte[] block = new byte[16];

            // Calculate intermediate values
            for (var j = 5; j >= 0; j--)
            {
                for (var i = n; i > 0; i--)
                {
                    // T = ( n * j ) + i
                    var t = (ulong)((n * j) + i);

                    // B = AES-1(K, (A ^ t) | R[i] )

                    // First, A = ( A ^ t )
                    Utility.Xor(a, GetBytes(t), 0, true);

                    // Second, block = ( A | R[i] )
                    Array.Copy(a, block, _blockSizeInBytes);
                    Array.Copy(r, (i - 1) << 3, block, _blockSizeInBytes, _blockSizeInBytes);

                    // Third, b = AES-1( block )
                    var b = _symmetricAlgorithmDecryptor.TransformFinalBlock(block, 0, 16);

                    // A = MSB(64, B)
                    Array.Copy(b, a, _blockSizeInBytes);

                    // R[i] = LSB(64, B)
                    Array.Copy(b, _blockSizeInBytes, r, (i - 1) << 3, _blockSizeInBytes);
                }
            }

           if (Utility.AreEqual(a, _defaultIV))
            {
                var keyBytes = new byte[n << 3];

                for (var i = 0; i < n; i++)
                {
                    Array.Copy(r, i << 3, keyBytes, i << 3, 8);
                }

                return keyBytes;
            }
            else
            {
                throw LogHelper.LogExceptionMessage(new InvalidOperationException(LogMessages.IDX10665));
            }
        }

        private void ValidateKeySize(byte[] key, string algorithm)
        {
            if (SecurityAlgorithms.Aes128KW.Equals(algorithm) || SecurityAlgorithms.Aes128KeyWrap.Equals(algorithm))
            {
                if (key.Length != 16)
                    throw LogHelper.LogExceptionMessage(new ArgumentOutOfRangeException(nameof(key), LogHelper.FormatInvariant(LogMessages.IDX10662, LogHelper.MarkAsNonPII(algorithm), LogHelper.MarkAsNonPII(128), Key.KeyId, LogHelper.MarkAsNonPII(key.Length << 3))));

                return;
            }

<<<<<<< HEAD
=======
            if (SecurityAlgorithms.Aes192KW.Equals(algorithm) || SecurityAlgorithms.Aes192KeyWrap.Equals(algorithm))
            {
                if (key.Length != 24)
                    throw LogHelper.LogExceptionMessage(new ArgumentOutOfRangeException(nameof(key), LogHelper.FormatInvariant(LogMessages.IDX10662, LogHelper.MarkAsNonPII(algorithm), LogHelper.MarkAsNonPII(128), Key.KeyId, LogHelper.MarkAsNonPII(key.Length << 3))));

                return;
            }

>>>>>>> 8e1d148b
            if (SecurityAlgorithms.Aes256KW.Equals(algorithm) || (SecurityAlgorithms.Aes256KeyWrap.Equals(algorithm)))
            {
                if (key.Length != 32)
                    throw LogHelper.LogExceptionMessage(new ArgumentOutOfRangeException(nameof(key), LogHelper.FormatInvariant(LogMessages.IDX10662, LogHelper.MarkAsNonPII(algorithm), LogHelper.MarkAsNonPII(256), Key.KeyId, LogHelper.MarkAsNonPII(key.Length << 3))));

                return;
            }

            throw LogHelper.LogExceptionMessage(new ArgumentOutOfRangeException(nameof(algorithm), LogHelper.FormatInvariant(LogMessages.IDX10652, LogHelper.MarkAsNonPII(algorithm))));
        }

        /// <summary>
        /// Wrap a key using Symmetric encryption.
        /// </summary>
        /// <param name="keyBytes">the key to be wrapped</param>
        /// <returns>The wrapped key result</returns>
        /// <exception cref="ArgumentNullException">'keyBytes' is null or has length 0.</exception>
        /// <exception cref="ArgumentException">'keyBytes' is not a multiple of 8.</exception>
        /// <exception cref="ObjectDisposedException">If <see cref="KeyWrapProvider.Dispose(bool)"/> has been called.</exception>
        /// <exception cref="SecurityTokenKeyWrapException">Failed to wrap 'keyBytes'.</exception>
        public override byte[] WrapKey(byte[] keyBytes)
        {
            if (keyBytes == null || keyBytes.Length == 0)
                throw LogHelper.LogArgumentNullException(nameof(keyBytes));

            if (keyBytes.Length % 8 != 0)
                throw LogHelper.LogExceptionMessage(new ArgumentException(LogHelper.FormatInvariant(LogMessages.IDX10664, LogHelper.MarkAsNonPII(keyBytes.Length << 3)), nameof(keyBytes)));

            if (_disposed)
                throw LogHelper.LogExceptionMessage(new ObjectDisposedException(GetType().ToString()));

            try
            {
                return WrapKeyPrivate(keyBytes, 0, keyBytes.Length);
            }
            catch (Exception ex)
            {
                throw LogHelper.LogExceptionMessage(new SecurityTokenKeyWrapException(LogHelper.FormatInvariant(LogMessages.IDX10658, ex)));
            }
        }

        private byte[] WrapKeyPrivate(byte[] inputBuffer, int inputOffset, int inputCount)
        {
            /*
               1) Initialize variables.

                   Set A = IV, an initial value (see 2.2.3)
                   For i = 1 to n
                       R[i] = P[i]

               2) Calculate intermediate values.

                   For j = 0 to 5
                       For i=1 to n
                           B = AES(K, A | R[i])
                           A = MSB(64, B) ^ t where t = (n*j)+i
                           R[i] = LSB(64, B)

               3) Output the results.

                   Set C[0] = A
                   For i = 1 to n
                       C[i] = R[i]
            */

            // The default initialization vector from RFC3394
            byte[] a = _defaultIV.Clone() as byte[];

            // The number of input blocks
            var n = inputCount >> 3;

            // The set of input blocks
            byte[] r = new byte[n << 3];

            Array.Copy(inputBuffer, inputOffset, r, 0, inputCount);

            if (_symmetricAlgorithmEncryptor == null)
            {
                lock (_encryptorLock)
                {
                    if (_symmetricAlgorithmEncryptor == null)
                        _symmetricAlgorithmEncryptor = _symmetricAlgorithm.Value.CreateEncryptor();
                }
            }

            byte[] block = new byte[16];

            // Calculate intermediate values
            for (var j = 0; j < 6; j++)
            {
                for (var i = 0; i < n; i++)
                {
                    // T = ( n * j ) + i
                    var t = (ulong)((n * j) + i + 1);

                    // B = AES( K, A | R[i] )

                    // First, block = A | R[i]
                    Array.Copy(a, block, a.Length);
                    Array.Copy(r, i << 3, block, 64 >> 3, 64 >> 3);

                    // Second, AES( K, block )
                    var b = _symmetricAlgorithmEncryptor.TransformFinalBlock(block, 0, 16);

                    // A = MSB( 64, B )
                    Array.Copy(b, a, 64 >> 3);

                    // A = A ^ t
                    Utility.Xor(a, GetBytes(t), 0, true);

                    // R[i] = LSB( 64, B )
                    Array.Copy(b, 64 >> 3, r, i << 3, 64 >> 3);
                }
            }

            var keyBytes = new byte[(n + 1) << 3];

            Array.Copy(a, keyBytes, a.Length);

            for (var i = 0; i < n; i++)
            {
                Array.Copy(r, i << 3, keyBytes, (i + 1) << 3, 8);
            }

            return keyBytes;
        }
    }
}<|MERGE_RESOLUTION|>--- conflicted
+++ resolved
@@ -345,8 +345,6 @@
                 return;
             }
 
-<<<<<<< HEAD
-=======
             if (SecurityAlgorithms.Aes192KW.Equals(algorithm) || SecurityAlgorithms.Aes192KeyWrap.Equals(algorithm))
             {
                 if (key.Length != 24)
@@ -355,7 +353,6 @@
                 return;
             }
 
->>>>>>> 8e1d148b
             if (SecurityAlgorithms.Aes256KW.Equals(algorithm) || (SecurityAlgorithms.Aes256KeyWrap.Equals(algorithm)))
             {
                 if (key.Length != 32)
