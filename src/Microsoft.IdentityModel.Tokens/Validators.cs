//------------------------------------------------------------------------------
//
// Copyright (c) Microsoft Corporation.
// All rights reserved.
//
// This code is licensed under the MIT License.
//
// Permission is hereby granted, free of charge, to any person obtaining a copy
// of this software and associated documentation files(the "Software"), to deal
// in the Software without restriction, including without limitation the rights
// to use, copy, modify, merge, publish, distribute, sublicense, and / or sell
// copies of the Software, and to permit persons to whom the Software is
// furnished to do so, subject to the following conditions :
//
// The above copyright notice and this permission notice shall be included in
// all copies or substantial portions of the Software.
//
// THE SOFTWARE IS PROVIDED "AS IS", WITHOUT WARRANTY OF ANY KIND, EXPRESS OR
// IMPLIED, INCLUDING BUT NOT LIMITED TO THE WARRANTIES OF MERCHANTABILITY,
// FITNESS FOR A PARTICULAR PURPOSE AND NONINFRINGEMENT.IN NO EVENT SHALL THE
// AUTHORS OR COPYRIGHT HOLDERS BE LIABLE FOR ANY CLAIM, DAMAGES OR OTHER
// LIABILITY, WHETHER IN AN ACTION OF CONTRACT, TORT OR OTHERWISE, ARISING FROM,
// OUT OF OR IN CONNECTION WITH THE SOFTWARE OR THE USE OR OTHER DEALINGS IN
// THE SOFTWARE.
//
//------------------------------------------------------------------------------

using Microsoft.IdentityModel.Logging;
using System.Collections.Generic;
using System;
using System.Globalization;

namespace Microsoft.IdentityModel.Tokens
{
    /// <summary>
    /// AudienceValidator
    /// </summary>
    public static class Validators
    {
        /// <summary>
        /// Determines if the audiences found in a <see cref="SecurityToken"/> are valid.
        /// </summary>
        /// <param name="audiences">The audiences found in the <see cref="SecurityToken"/>.</param>
        /// <param name="securityToken">The <see cref="SecurityToken"/> being validated.</param>
        /// <param name="validationParameters"><see cref="TokenValidationParameters"/> required for validation.</param>
        /// <exception cref="ArgumentNullException">If 'vaidationParameters' is null.</exception>
        /// <exception cref="ArgumentNullException">If 'audiences' is null and <see cref="TokenValidationParameters.ValidateAudience"/> is true.</exception>
        /// <exception cref="SecurityTokenInvalidAudienceException">If <see cref="TokenValidationParameters.ValidAudience"/> is null or whitespace and <see cref="TokenValidationParameters.ValidAudiences"/> is null.</exception>
        /// <exception cref="SecurityTokenInvalidAudienceException">If none of the 'audiences' matched either <see cref="TokenValidationParameters.ValidAudience"/> or one of <see cref="TokenValidationParameters.ValidAudiences"/>.</exception>
        /// <remarks>An EXACT match is required.</remarks>
        public static void ValidateAudience(IEnumerable<string> audiences, SecurityToken securityToken, TokenValidationParameters validationParameters)
        {
            if (validationParameters == null)
<<<<<<< HEAD
                throw LogHelper.LogExceptionMessage(new ArgumentNullException(nameof(validationParameters), String.Format(CultureInfo.InvariantCulture, LogMessages.IDX10000, nameof(validationParameters))));
=======
                throw LogHelper.LogArgumentNullException(nameof(validationParameters));
>>>>>>> 760e9531

            if (!validationParameters.ValidateAudience)
            {
                IdentityModelEventSource.Logger.WriteWarning(LogMessages.IDX10233);
                return;
            }

            if (audiences == null)
                throw LogHelper.LogExceptionMessage(new SecurityTokenInvalidAudienceException(LogMessages.IDX10207) { InvalidAudience = null });

            if (string.IsNullOrWhiteSpace(validationParameters.ValidAudience) && (validationParameters.ValidAudiences == null))
                throw LogHelper.LogExceptionMessage(new SecurityTokenInvalidAudienceException(LogMessages.IDX10208) { InvalidAudience = Utility.SerializeAsSingleCommaDelimitedString(audiences) });

            foreach (string audience in audiences)
            {
                if (string.IsNullOrWhiteSpace(audience))
                {
                    continue;
                }

                if (validationParameters.ValidAudiences != null)
                {
                    foreach (string str in validationParameters.ValidAudiences)
                    {
                        if (string.Equals(audience, str, StringComparison.Ordinal))
                        {
                            IdentityModelEventSource.Logger.WriteInformation(LogMessages.IDX10234, audience);
                            return;
                        }
                    }
                }

                if (!string.IsNullOrWhiteSpace(validationParameters.ValidAudience))
                {
                    if (string.Equals(audience, validationParameters.ValidAudience, StringComparison.Ordinal))
                    {
                        IdentityModelEventSource.Logger.WriteInformation(LogMessages.IDX10234, audience);
                        return;
                    }
                }
            }

            throw LogHelper.LogExceptionMessage(
                new SecurityTokenInvalidAudienceException(String.Format(CultureInfo.InvariantCulture, LogMessages.IDX10214, Utility.SerializeAsSingleCommaDelimitedString(audiences), (validationParameters.ValidAudience ?? "null"), Utility.SerializeAsSingleCommaDelimitedString(validationParameters.ValidAudiences)))
                {    InvalidAudience = Utility.SerializeAsSingleCommaDelimitedString(audiences) });
        }
    
        /// <summary>
        /// Determines if an issuer found in a <see cref="SecurityToken"/> is valid.
        /// </summary>
        /// <param name="issuer">The issuer to validate</param>
        /// <param name="securityToken">The <see cref="SecurityToken"/> that is being validated.</param>
        /// <param name="validationParameters"><see cref="TokenValidationParameters"/> required for validation.</param>
        /// <returns>The issuer to use when creating the "Claim"(s) in a "ClaimsIdentity".</returns>
        /// <exception cref="ArgumentNullException">If 'vaidationParameters' is null.</exception>
        /// <exception cref="ArgumentNullException">If 'issuer' is null or whitespace and <see cref="TokenValidationParameters.ValidateIssuer"/> is true.</exception>
        /// <exception cref="SecurityTokenInvalidIssuerException">If <see cref="TokenValidationParameters.ValidIssuer"/> is null or whitespace and <see cref="TokenValidationParameters.ValidIssuers"/> is null.</exception>
        /// <exception cref="SecurityTokenInvalidIssuerException">If 'issuer' failed to matched either <see cref="TokenValidationParameters.ValidIssuer"/> or one of <see cref="TokenValidationParameters.ValidIssuers"/>.</exception>
        /// <remarks>An EXACT match is required.</remarks>
        public static string ValidateIssuer(string issuer, SecurityToken securityToken, TokenValidationParameters validationParameters)
        {
            if (validationParameters == null)
                throw LogHelper.LogExceptionMessage(new ArgumentNullException(nameof(validationParameters), String.Format(CultureInfo.InvariantCulture, LogMessages.IDX10000, nameof(validationParameters)))); 

            if (!validationParameters.ValidateIssuer)
            {
                IdentityModelEventSource.Logger.WriteInformation(LogMessages.IDX10235);
                return issuer;
            }

            if (string.IsNullOrWhiteSpace(issuer))
                throw LogHelper.LogExceptionMessage(new SecurityTokenInvalidIssuerException(LogMessages.IDX10211)
                    { InvalidIssuer = issuer });

            // Throw if all possible places to validate against are null or empty
            if (string.IsNullOrWhiteSpace(validationParameters.ValidIssuer) && (validationParameters.ValidIssuers == null))
                throw LogHelper.LogExceptionMessage(new SecurityTokenInvalidIssuerException(LogMessages.IDX10204)
                    { InvalidIssuer = issuer });

            if (string.Equals(validationParameters.ValidIssuer, issuer, StringComparison.Ordinal))
            {
                IdentityModelEventSource.Logger.WriteInformation(LogMessages.IDX10236, issuer);
                return issuer;
            }

            if (null != validationParameters.ValidIssuers)
            {
                foreach (string str in validationParameters.ValidIssuers)
                {
                    if (string.Equals(str, issuer, StringComparison.Ordinal))
                    {
                        IdentityModelEventSource.Logger.WriteInformation(LogMessages.IDX10236, issuer);
                        return issuer;
                    }
                }
            }

            throw LogHelper.LogExceptionMessage(
                new SecurityTokenInvalidIssuerException(String.Format(CultureInfo.InvariantCulture, LogMessages.IDX10205, issuer, (validationParameters.ValidIssuer ?? "null"), Utility.SerializeAsSingleCommaDelimitedString(validationParameters.ValidIssuers)))
                { InvalidIssuer = issuer });
        }

        /// <summary>
        /// Validates the <see cref="SecurityKey"/> that signed a <see cref="SecurityToken"/>.
        /// </summary>
        /// <param name="securityKey">The <see cref="SecurityKey"/> that signed the <see cref="SecurityToken"/>.</param>
        /// <param name="securityToken">The <see cref="SecurityToken"/> being validated.</param>
        /// <param name="validationParameters"><see cref="TokenValidationParameters"/> required for validation.</param>
        /// <exception cref="ArgumentNullException"> if 'securityKey' is null and ValidateIssuerSigningKey is true.</exception>
        /// <exception cref="ArgumentNullException"> if 'securityToken' is null and ValidateIssuerSigningKey is true.</exception>
        /// <exception cref="ArgumentNullException"> if 'vaidationParameters' is null.</exception>
        public static void ValidateIssuerSecurityKey(SecurityKey securityKey, SecurityToken securityToken, TokenValidationParameters validationParameters)
        {
            if (validationParameters == null)
                throw LogHelper.LogExceptionMessage(new ArgumentNullException(nameof(validationParameters), String.Format(CultureInfo.InvariantCulture, LogMessages.IDX10000, nameof(validationParameters)))); 

            if (!validationParameters.ValidateIssuerSigningKey)
            {
                IdentityModelEventSource.Logger.WriteInformation(LogMessages.IDX10237);
                return;
            }

            if (securityKey == null)
                throw LogHelper.LogExceptionMessage(new ArgumentNullException(nameof(securityKey), String.Format(CultureInfo.InvariantCulture, LogMessages.IDX10000, nameof(securityKey)))); 

            if (securityToken == null)
                throw LogHelper.LogExceptionMessage(new ArgumentNullException(nameof(securityToken), String.Format(CultureInfo.InvariantCulture, LogMessages.IDX10000, nameof(securityToken)))); 

            X509SecurityKey x509SecurityKey = securityKey as X509SecurityKey;
            if (x509SecurityKey != null)
            {
                //validationParameters.CertificateValidator.Validate(x509SecurityKey.Certificate);
            }
        }

        /// <summary>
        /// Validates the lifetime of a <see cref="SecurityToken"/>.
        /// </summary>
        /// <param name="notBefore">The 'notBefore' time found in the <see cref="SecurityToken"/>.</param>
        /// <param name="expires">The 'expiration' time found in the <see cref="SecurityToken"/>.</param>
        /// <param name="securityToken">The <see cref="SecurityToken"/> being validated.</param>
        /// <param name="validationParameters"><see cref="TokenValidationParameters"/> required for validation.</param>
        /// <exception cref="ArgumentNullException">If 'vaidationParameters' is null.</exception>
        /// <exception cref="SecurityTokenNoExpirationException">If 'expires.HasValue' is false and <see cref="TokenValidationParameters.RequireExpirationTime"/> is true.</exception>
        /// <exception cref="SecurityTokenInvalidLifetimeException">If 'notBefore' is &gt; 'expires'.</exception>
        /// <exception cref="SecurityTokenNotYetValidException">If 'notBefore' is &gt; DateTime.UtcNow.</exception>
        /// <exception cref="SecurityTokenExpiredException">If 'expires' is &lt; DateTime.UtcNow.</exception>
        /// <remarks>All time comparisons apply <see cref="TokenValidationParameters.ClockSkew"/>.</remarks>
        public static void ValidateLifetime(DateTime? notBefore, DateTime? expires, SecurityToken securityToken, TokenValidationParameters validationParameters)
        {
            if (validationParameters == null)
                throw LogHelper.LogExceptionMessage(new ArgumentNullException(nameof(validationParameters), String.Format(CultureInfo.InvariantCulture, LogMessages.IDX10000, nameof(validationParameters)))); 

            if (!validationParameters.ValidateLifetime)
            {
                IdentityModelEventSource.Logger.WriteInformation(LogMessages.IDX10238);
                return;
            }

            if (!expires.HasValue && validationParameters.RequireExpirationTime)
                throw LogHelper.LogExceptionMessage(new SecurityTokenNoExpirationException(String.Format(CultureInfo.InvariantCulture, LogMessages.IDX10225, securityToken == null ? "null" : securityToken.GetType().ToString())));

            if (notBefore.HasValue && expires.HasValue && (notBefore.Value > expires.Value))
                throw LogHelper.LogExceptionMessage(new SecurityTokenInvalidLifetimeException(String.Format(CultureInfo.InvariantCulture, LogMessages.IDX10224, notBefore.Value, expires.Value))
                { NotBefore = notBefore, Expires = expires });

            DateTime utcNow = DateTime.UtcNow;
            if (notBefore.HasValue && (notBefore.Value > DateTimeUtil.Add(utcNow, validationParameters.ClockSkew)))
                throw LogHelper.LogExceptionMessage(new SecurityTokenNotYetValidException(String.Format(CultureInfo.InvariantCulture, LogMessages.IDX10222, notBefore.Value, utcNow))
<<<<<<< HEAD
                    { NotBefore = notBefore });
 
            if (expires.HasValue && (expires.Value < DateTimeUtil.Add(utcNow, validationParameters.ClockSkew.Negate())))
                throw LogHelper.LogExceptionMessage(new SecurityTokenExpiredException(String.Format(CultureInfo.InvariantCulture, LogMessages.IDX10223, expires.Value, utcNow))
                    { Expires = expires });
=======
                    { NotBefore = notBefore.Value });
 
            if (expires.HasValue && (expires.Value < DateTimeUtil.Add(utcNow, validationParameters.ClockSkew.Negate())))
                throw LogHelper.LogExceptionMessage(new SecurityTokenExpiredException(String.Format(CultureInfo.InvariantCulture, LogMessages.IDX10223, expires.Value, utcNow))
                    { Expires = expires.Value });
>>>>>>> 760e9531

            // if it reaches here, that means lifetime of the token is valid
            IdentityModelEventSource.Logger.WriteInformation(LogMessages.IDX10239);
        }

        /// <summary>
        /// Validates if a token has been replayed.
        /// </summary>
        /// <param name="securityToken">The <see cref="SecurityToken"/> being validated.</param>
        /// <param name="expirationTime">When does the security token expire.</param>
        /// <param name="validationParameters"><see cref="TokenValidationParameters"/> required for validation.</param>
        /// <exception cref="ArgumentNullException">If 'securityToken' is null or whitespace.</exception>
        /// <exception cref="ArgumentNullException">If 'validationParameters' is null or whitespace.</exception>
        /// <exception cref="SecurityTokenNoExpirationException">If <see cref="TokenValidationParameters.TokenReplayCache"/> is not null and expirationTime.HasValue is false. When a TokenReplayCache is set, tokens require an expiration time.</exception>
        /// <exception cref="SecurityTokenReplayDetectedException">If the 'securityToken' is found in the cache.</exception>
        /// <exception cref="SecurityTokenReplayAddFailedException">If the 'securityToken' could not be added to the <see cref="TokenValidationParameters.TokenReplayCache"/>.</exception>
        public static void ValidateTokenReplay(string securityToken, DateTime? expirationTime, TokenValidationParameters validationParameters)
        {
            if (string.IsNullOrWhiteSpace(securityToken))
                throw LogHelper.LogExceptionMessage(new ArgumentNullException(nameof(securityToken), String.Format(CultureInfo.InvariantCulture, LogMessages.IDX10000, nameof(securityToken)))); 

            if (validationParameters == null)
                throw LogHelper.LogExceptionMessage(new ArgumentNullException(nameof(validationParameters), String.Format(CultureInfo.InvariantCulture, LogMessages.IDX10000, nameof(validationParameters)))); 

            // check if token if replay cache is set, then there must be an expiration time.
            if (validationParameters.TokenReplayCache != null)
            {
                if (!expirationTime.HasValue)
                    throw LogHelper.LogExceptionMessage(new SecurityTokenNoExpirationException(String.Format(CultureInfo.InvariantCulture, LogMessages.IDX10227, securityToken)));

                if (validationParameters.TokenReplayCache.TryFind(securityToken))
                    throw LogHelper.LogExceptionMessage(new SecurityTokenReplayDetectedException(String.Format(CultureInfo.InvariantCulture, LogMessages.IDX10228, securityToken)));

                if (!validationParameters.TokenReplayCache.TryAdd(securityToken, expirationTime.Value))
                    throw LogHelper.LogExceptionMessage(new SecurityTokenReplayAddFailedException(String.Format(CultureInfo.InvariantCulture, LogMessages.IDX10229, securityToken)));
            }

            // if it reaches here, that means no token replay is detected.
            IdentityModelEventSource.Logger.WriteInformation(LogMessages.IDX10240);
        }
    }
}<|MERGE_RESOLUTION|>--- conflicted
+++ resolved
@@ -51,11 +51,7 @@
         public static void ValidateAudience(IEnumerable<string> audiences, SecurityToken securityToken, TokenValidationParameters validationParameters)
         {
             if (validationParameters == null)
-<<<<<<< HEAD
-                throw LogHelper.LogExceptionMessage(new ArgumentNullException(nameof(validationParameters), String.Format(CultureInfo.InvariantCulture, LogMessages.IDX10000, nameof(validationParameters))));
-=======
                 throw LogHelper.LogArgumentNullException(nameof(validationParameters));
->>>>>>> 760e9531
 
             if (!validationParameters.ValidateAudience)
             {
@@ -225,19 +221,11 @@
             DateTime utcNow = DateTime.UtcNow;
             if (notBefore.HasValue && (notBefore.Value > DateTimeUtil.Add(utcNow, validationParameters.ClockSkew)))
                 throw LogHelper.LogExceptionMessage(new SecurityTokenNotYetValidException(String.Format(CultureInfo.InvariantCulture, LogMessages.IDX10222, notBefore.Value, utcNow))
-<<<<<<< HEAD
-                    { NotBefore = notBefore });
- 
-            if (expires.HasValue && (expires.Value < DateTimeUtil.Add(utcNow, validationParameters.ClockSkew.Negate())))
-                throw LogHelper.LogExceptionMessage(new SecurityTokenExpiredException(String.Format(CultureInfo.InvariantCulture, LogMessages.IDX10223, expires.Value, utcNow))
-                    { Expires = expires });
-=======
                     { NotBefore = notBefore.Value });
  
             if (expires.HasValue && (expires.Value < DateTimeUtil.Add(utcNow, validationParameters.ClockSkew.Negate())))
                 throw LogHelper.LogExceptionMessage(new SecurityTokenExpiredException(String.Format(CultureInfo.InvariantCulture, LogMessages.IDX10223, expires.Value, utcNow))
                     { Expires = expires.Value });
->>>>>>> 760e9531
 
             // if it reaches here, that means lifetime of the token is valid
             IdentityModelEventSource.Logger.WriteInformation(LogMessages.IDX10239);
