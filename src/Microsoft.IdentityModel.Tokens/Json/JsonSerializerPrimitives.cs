﻿// Licensed to the .NET Foundation under one or more agreements.
// The .NET Foundation licenses this file to you under the MIT license.
// See the LICENSE file in the project root for more information.

using System;
using System.Collections.Generic;
using System.Diagnostics;
using System.Text.Json;
using Microsoft.IdentityModel.Logging;

namespace Microsoft.IdentityModel.Tokens.Json
{
    internal static class JsonSerializerPrimitives
    {
        internal static Exception CreateJsonReaderException(
            ref Utf8JsonReader reader,
            string expectedType,
            string className,
            string propertyName,
            Exception? innerException = null)
        {
            if (innerException == null)
                return new JsonException(
                    LogHelper.FormatInvariant(
                        LogMessages.IDX11020,
                        LogHelper.MarkAsNonPII(reader.TokenType),
                        LogHelper.MarkAsNonPII(expectedType),
                        LogHelper.MarkAsNonPII(className),
                        LogHelper.MarkAsNonPII(propertyName),
                        LogHelper.MarkAsNonPII(reader.TokenStartIndex),
                        LogHelper.MarkAsNonPII(reader.CurrentDepth),
                        LogHelper.MarkAsNonPII(reader.BytesConsumed)));
            else
                return new JsonException(
                    LogHelper.FormatInvariant(
                        LogMessages.IDX11020,
                        LogHelper.MarkAsNonPII(reader.TokenType),
                        LogHelper.MarkAsNonPII(expectedType),
                        LogHelper.MarkAsNonPII(className),
                        LogHelper.MarkAsNonPII(propertyName),
                        LogHelper.MarkAsNonPII(reader.TokenStartIndex),
                        LogHelper.MarkAsNonPII(reader.CurrentDepth),
                        LogHelper.MarkAsNonPII(reader.BytesConsumed)),
                    innerException);
        }

        internal static Exception CreateJsonReaderExceptionInvalidType(ref Utf8JsonReader reader, string expectedType, string className, string propertyName)
        {
            return new JsonException(
                LogHelper.FormatInvariant(
                    LogMessages.IDX11022,
                    LogHelper.MarkAsNonPII(expectedType),
                    LogHelper.MarkAsNonPII(reader.TokenType),
                    LogHelper.MarkAsNonPII(className),
                    LogHelper.MarkAsNonPII(propertyName),
                    LogHelper.MarkAsNonPII(reader.TokenStartIndex),
                    LogHelper.MarkAsNonPII(reader.CurrentDepth),
                    LogHelper.MarkAsNonPII(reader.BytesConsumed)));
        }

        internal static string? GetPropertyName(ref Utf8JsonReader reader, string className, bool advanceReader)
        {
            if (reader.TokenType == JsonTokenType.None)
                ReaderRead(ref reader);

            if (reader.TokenType != JsonTokenType.PropertyName)
                throw LogHelper.LogExceptionMessage(CreateJsonReaderExceptionInvalidType(ref reader, "JsonTokenType.PropertyName", string.Empty, className));

            if (advanceReader)
            {
<<<<<<< HEAD
                string? propertyName = reader.GetString();
                reader.Read();
=======
                string propertyName = reader.GetString();
                ReaderRead(ref reader);
>>>>>>> e4dfb3b2
                return propertyName;
            }

            return reader.GetString();
        }

        /// <summary>
        /// This method is called when deserializing a known type where the JSON property does not map to a type property.
        /// We put the object into a Dictionary[string, object].
        /// </summary>
        /// <param name="reader"></param>
        /// <returns></returns>
        internal static object GetUnknownProperty(ref Utf8JsonReader reader)
        {
            switch (reader.TokenType)
            {
                case JsonTokenType.False:
                    return false;
                case JsonTokenType.Number:
                    return ReadNumber(ref reader);
                case JsonTokenType.True:
                    return true;
                case JsonTokenType.Null:
                    return null;
                case JsonTokenType.String:
                    return reader.GetString();
                case JsonTokenType.StartObject:
                case JsonTokenType.StartArray:
                    return ReadJsonElement(ref reader);
                default:
                    // There is something broken here as this was called when the reader is pointing at a property.
                    // It must be a known Json type.
                    Debug.Assert(false, $"Utf8JsonReader.TokenType is not one of the expected types: False, Number, True, Null, String, StartArray, StartObject. Is: '{reader.TokenType}'.");
                    return null;
            }
        }

        internal static bool IsReaderAtTokenType(ref Utf8JsonReader reader, JsonTokenType tokenType, bool advanceReader)
        {
            if (reader.TokenType == JsonTokenType.None)
                ReaderRead(ref reader);

            if (reader.TokenType != tokenType)
                return false;

            if (advanceReader)
                ReaderRead(ref reader);

            return true;
        }

        internal static bool ReaderRead(ref Utf8JsonReader reader)
        {
            try
            {
                return reader.Read();
            }
            catch (JsonException ex)
            {
                throw new JsonException(ex.Message, ex);
            }
        }

        internal static bool ReadBoolean(ref Utf8JsonReader reader, string propertyName, string className)
        {
            if (reader.TokenType == JsonTokenType.True || reader.TokenType == JsonTokenType.False)
                return reader.GetBoolean();

            throw LogHelper.LogExceptionMessage(
                CreateJsonReaderException(ref reader, "JsonTokenType.False or JsonTokenType.True", className, propertyName));
        }

        internal static double ReadDouble(ref Utf8JsonReader reader, string propertyName, string className)
        {
            if (reader.TokenType == JsonTokenType.Number)
            {
                try
                {
                    return reader.GetDouble();
                }
                catch (Exception ex)
                {
                    throw LogHelper.LogExceptionMessage(
                        CreateJsonReaderException(ref reader, typeof(double).ToString(), className, propertyName, ex));
                }
            }

            throw LogHelper.LogExceptionMessage(
                CreateJsonReaderException(ref reader, "JsonTokenType.Number", className, propertyName));
        }

        internal static int ReadInt(ref Utf8JsonReader reader, string propertyName, string className)
        {
            if (reader.TokenType == JsonTokenType.Number)
            {
                try
                {
                    return reader.GetInt32();
                }
                catch (Exception ex)
                {
                    throw LogHelper.LogExceptionMessage(
                        CreateJsonReaderException(ref reader, typeof(int).ToString(), className, propertyName, ex));
                }
            }

            throw LogHelper.LogExceptionMessage(
                CreateJsonReaderException(ref reader, "JsonTokenType.Number", className, propertyName));
        }

<<<<<<< HEAD
        internal static object? ReadObject(ref Utf8JsonReader reader, bool advanceReader)
        {
            object? retVal = null;
=======
        internal static JsonElement ReadJsonElement(ref Utf8JsonReader reader)
        {
#if NET6_0_OR_GREATER
            JsonElement? jsonElement;
            bool ret = JsonElement.TryParseValue(ref reader, out jsonElement);
            if (ret)
                return jsonElement.Value;

            return default;
#else
>>>>>>> e4dfb3b2
            using (JsonDocument jsonDocument = JsonDocument.ParseValue(ref reader))
                return jsonDocument.RootElement.Clone();
#endif
        }

<<<<<<< HEAD
        internal static IList<object>? ReadObjects(ref Utf8JsonReader reader, IList<object> objects, string propertyName, string className, bool advanceReader)
=======
        /// <summary>
        /// Currently used by test code only
        /// </summary>
        /// <param name="reader"></param>
        /// <param name="objects"></param>
        /// <param name="propertyName"></param>
        /// <param name="className"></param>
        /// <returns></returns>
        internal static IList<object> ReadObjects(ref Utf8JsonReader reader, IList<object> objects, string propertyName, string className)
>>>>>>> e4dfb3b2
        {
            _ = objects ?? throw LogHelper.LogExceptionMessage(new ArgumentNullException(nameof(objects)));

            // returning null keeps the same logic as JsonSerialization.ReadObject
            if (reader.TokenType == JsonTokenType.Null)
                return null;

            if (!IsReaderAtTokenType(ref reader, JsonTokenType.StartArray, false))
                throw LogHelper.LogExceptionMessage(
                    CreateJsonReaderExceptionInvalidType(ref reader, "JsonTokenType.StartArray", className, propertyName));

            while (ReaderRead(ref reader))
            {
                if (IsReaderAtTokenType(ref reader, JsonTokenType.EndArray, true))
                    break;

<<<<<<< HEAD
                objects.Add(ReadObject(ref reader, false)!);

            } while (reader.Read());
=======
                objects.Add(ReadJsonElement(ref reader));
            } 
>>>>>>> e4dfb3b2

            return objects;
        }

<<<<<<< HEAD
        internal static string? ReadString(ref Utf8JsonReader reader, string propertyName, string className, bool advanceReader)
=======
        internal static string ReadString(ref Utf8JsonReader reader, string propertyName, string className)
>>>>>>> e4dfb3b2
        {
            // returning null keeps the same logic as JsonSerialization.ReadObject
            if (reader.TokenType == JsonTokenType.Null)
                return null;

            if (reader.TokenType != JsonTokenType.String)
                throw LogHelper.LogExceptionMessage(
                    CreateJsonReaderException(ref reader, "JsonTokenType.String", className, propertyName));

<<<<<<< HEAD
            string? retVal = reader.GetString();
            if (advanceReader)
                reader.Read();

            return retVal;
        }

        internal static IList<string>? ReadStrings(ref Utf8JsonReader reader, IList<string> strings, string propertyName, string className, bool advanceReader)
=======
            return reader.GetString();
        }

        internal static IList<string> ReadStrings(ref Utf8JsonReader reader, IList<string> strings, string propertyName, string className)
>>>>>>> e4dfb3b2
        {
            // returning null keeps the same logic as JsonSerialization.ReadObject
            if (reader.TokenType == JsonTokenType.Null)
                return null;

            if (!IsReaderAtTokenType(ref reader, JsonTokenType.StartArray, false))
                throw LogHelper.LogExceptionMessage(
                    CreateJsonReaderExceptionInvalidType(ref reader, "JsonTokenType.StartArray", className, propertyName));

            while (ReaderRead(ref reader))
            {
                if (IsReaderAtTokenType(ref reader, JsonTokenType.EndArray, false))
                    break;

<<<<<<< HEAD
                strings.Add(ReadString(ref reader, propertyName, className, false)!);

            } while (reader.Read());
=======
                strings.Add(ReadString(ref reader, propertyName, className));
            }
>>>>>>> e4dfb3b2

            return strings;
        }

        /// <summary>
        /// This method is only called when we are on a JsonTokenType.Number AND reading into AdditionalData which is an IDictionary[string, object].
        /// We have to make a choice of the type to return.
        /// </summary>
        /// <param name="reader"></param>
        /// <returns>If possible a .net numerical type, otherwise a JsonElement.</returns>
        internal static object ReadNumber(ref Utf8JsonReader reader)
        {
            // Assume reader is a Utf8JsonReader positioned at a JsonTokenType.Number
            if (reader.TryGetInt32(out int i))
                return i;
            else if (reader.TryGetInt64(out long l))
                return l;
            else if (reader.TryGetUInt32(out uint u))
                return u;
            else if (reader.TryGetSingle(out float f))
                return f;
            else if (reader.TryGetDouble(out double d))
                return d;
            else if (reader.TryGetDecimal(out decimal m))
                return m;

            Debug.Assert(false, "expected to read a number, but none of the Utf8JsonReader.TryGet... methods returned true.");

            return ReadJsonElement(ref reader);
        }

        internal static void WriteAdditionalData(ref Utf8JsonWriter writer, IDictionary<string, object> additionalData)
        {
            if (additionalData.Count > 0)
            {
                foreach (KeyValuePair<string,object> kvp in additionalData)
                {
                    if (kvp.Value is string)
                        writer.WriteString(kvp.Key, kvp.Value as string);
                    else if (kvp.Value is int)
                         writer.WriteNumber(kvp.Key, (int)kvp.Value);
                    else if (kvp.Value is bool)
                        writer.WriteBoolean(kvp.Key, (bool)kvp.Value);
                    else if (kvp.Value is decimal)
                        writer.WriteNumber(kvp.Key, (decimal)kvp.Value);
                    else if (kvp.Value is double)
                        writer.WriteNumber(kvp.Key, (double)kvp.Value);
                    else if (kvp.Value is float)
                        writer.WriteNumber(kvp.Key, (float)kvp.Value);
                    else if (kvp.Value is long)
                        writer.WriteNumber(kvp.Key, (long)kvp.Value);
                    else if (kvp.Value is null)
                        writer.WriteNull(kvp.Key);
                    else if (kvp.Value is JsonElement element)
                    {
                        writer.WritePropertyName(kvp.Key);
                        element.WriteTo(writer);
                    }
                    else
                    {
                        writer.WriteString(kvp.Key, kvp.Value.ToString());
                    }
                }
            }
        }

        internal static void WriteStrings(ref Utf8JsonWriter writer, string propertyName, IList<string> strings)
        {
            writer.WritePropertyName(propertyName);
            writer.WriteStartArray();
            foreach (string str in strings)
                writer.WriteStringValue(str);

            writer.WriteEndArray();
        }

        internal static void WriteStrings(ref Utf8JsonWriter writer, JsonEncodedText propertyName, IList<string> strings)
        {
            writer.WritePropertyName(propertyName);
            writer.WriteStartArray();
            foreach (string str in strings)
                writer.WriteStringValue(str);

            writer.WriteEndArray();
        }
    }
}<|MERGE_RESOLUTION|>--- conflicted
+++ resolved
@@ -17,7 +17,7 @@
             string expectedType,
             string className,
             string propertyName,
-            Exception? innerException = null)
+            Exception innerException = null)
         {
             if (innerException == null)
                 return new JsonException(
@@ -58,7 +58,7 @@
                     LogHelper.MarkAsNonPII(reader.BytesConsumed)));
         }
 
-        internal static string? GetPropertyName(ref Utf8JsonReader reader, string className, bool advanceReader)
+        internal static string GetPropertyName(ref Utf8JsonReader reader, string className, bool advanceReader)
         {
             if (reader.TokenType == JsonTokenType.None)
                 ReaderRead(ref reader);
@@ -68,13 +68,8 @@
 
             if (advanceReader)
             {
-<<<<<<< HEAD
-                string? propertyName = reader.GetString();
-                reader.Read();
-=======
                 string propertyName = reader.GetString();
                 ReaderRead(ref reader);
->>>>>>> e4dfb3b2
                 return propertyName;
             }
 
@@ -185,11 +180,6 @@
                 CreateJsonReaderException(ref reader, "JsonTokenType.Number", className, propertyName));
         }
 
-<<<<<<< HEAD
-        internal static object? ReadObject(ref Utf8JsonReader reader, bool advanceReader)
-        {
-            object? retVal = null;
-=======
         internal static JsonElement ReadJsonElement(ref Utf8JsonReader reader)
         {
 #if NET6_0_OR_GREATER
@@ -200,15 +190,11 @@
 
             return default;
 #else
->>>>>>> e4dfb3b2
             using (JsonDocument jsonDocument = JsonDocument.ParseValue(ref reader))
                 return jsonDocument.RootElement.Clone();
 #endif
         }
 
-<<<<<<< HEAD
-        internal static IList<object>? ReadObjects(ref Utf8JsonReader reader, IList<object> objects, string propertyName, string className, bool advanceReader)
-=======
         /// <summary>
         /// Currently used by test code only
         /// </summary>
@@ -218,7 +204,6 @@
         /// <param name="className"></param>
         /// <returns></returns>
         internal static IList<object> ReadObjects(ref Utf8JsonReader reader, IList<object> objects, string propertyName, string className)
->>>>>>> e4dfb3b2
         {
             _ = objects ?? throw LogHelper.LogExceptionMessage(new ArgumentNullException(nameof(objects)));
 
@@ -235,23 +220,13 @@
                 if (IsReaderAtTokenType(ref reader, JsonTokenType.EndArray, true))
                     break;
 
-<<<<<<< HEAD
-                objects.Add(ReadObject(ref reader, false)!);
-
-            } while (reader.Read());
-=======
                 objects.Add(ReadJsonElement(ref reader));
             } 
->>>>>>> e4dfb3b2
 
             return objects;
         }
 
-<<<<<<< HEAD
-        internal static string? ReadString(ref Utf8JsonReader reader, string propertyName, string className, bool advanceReader)
-=======
         internal static string ReadString(ref Utf8JsonReader reader, string propertyName, string className)
->>>>>>> e4dfb3b2
         {
             // returning null keeps the same logic as JsonSerialization.ReadObject
             if (reader.TokenType == JsonTokenType.Null)
@@ -261,21 +236,10 @@
                 throw LogHelper.LogExceptionMessage(
                     CreateJsonReaderException(ref reader, "JsonTokenType.String", className, propertyName));
 
-<<<<<<< HEAD
-            string? retVal = reader.GetString();
-            if (advanceReader)
-                reader.Read();
-
-            return retVal;
-        }
-
-        internal static IList<string>? ReadStrings(ref Utf8JsonReader reader, IList<string> strings, string propertyName, string className, bool advanceReader)
-=======
             return reader.GetString();
         }
 
         internal static IList<string> ReadStrings(ref Utf8JsonReader reader, IList<string> strings, string propertyName, string className)
->>>>>>> e4dfb3b2
         {
             // returning null keeps the same logic as JsonSerialization.ReadObject
             if (reader.TokenType == JsonTokenType.Null)
@@ -290,14 +254,8 @@
                 if (IsReaderAtTokenType(ref reader, JsonTokenType.EndArray, false))
                     break;
 
-<<<<<<< HEAD
-                strings.Add(ReadString(ref reader, propertyName, className, false)!);
-
-            } while (reader.Read());
-=======
                 strings.Add(ReadString(ref reader, propertyName, className));
             }
->>>>>>> e4dfb3b2
 
             return strings;
         }
