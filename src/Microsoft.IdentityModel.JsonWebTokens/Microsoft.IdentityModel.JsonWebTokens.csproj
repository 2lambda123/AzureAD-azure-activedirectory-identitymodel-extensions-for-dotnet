--- conflicted
+++ resolved
@@ -33,11 +33,4 @@
     <PackageReference Include="System.Text.Json" Version="$(SystemTextJson)" />
   </ItemGroup>
 
-<<<<<<< HEAD
-=======
-  <ItemGroup Condition=" '$(TargetFramework)' == 'net45' Or '$(TargetFramework)' == 'net461' Or '$(TargetFramework)' == 'net462' Or '$(TargetFramework)' == 'net472'">
-    <Reference Include="Microsoft.CSharp" />
-  </ItemGroup>
-
->>>>>>> 85fa86af
 </Project>