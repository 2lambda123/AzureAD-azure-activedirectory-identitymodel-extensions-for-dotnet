<root>
  <dotnetArchitecture>x64</dotnetArchitecture>
  <nugetVersion>3.5.0-rc-1285</nugetVersion>
  <runtimes>net461,netstandard2.0</runtimes>
<<<<<<< HEAD
  <assemblyVersion>7.4.0</assemblyVersion>
  <nugetSuffix>preview</nugetSuffix>
=======
>>>>>>> 1fb551d4
  <projects>
    <src>
      <project name="Microsoft.IdentityModel.Logging" />
      <project name="Microsoft.IdentityModel.Tokens" />
      <project name="Microsoft.IdentityModel.Xml" />
      <project name="Microsoft.IdentityModel.JsonWebTokens" />
      <project name="System.IdentityModel.Tokens.Jwt" />
      <project name="Microsoft.IdentityModel.Tokens.Saml" />
      <project name="Microsoft.IdentityModel.Protocols" />
      <project name="Microsoft.IdentityModel.Protocols.WsFederation" />
      <project name="Microsoft.IdentityModel.Protocols.OpenIdConnect" />
      <project name="Microsoft.IdentityModel.Protocols.SignedHttpRequest" />
      <project name="Microsoft.IdentityModel.KeyVaultExtensions" />
      <project name="Microsoft.IdentityModel.ManagedKeyVaultSecurityKey" />
      <project name="Microsoft.IdentityModel.Validators" />
      <project name="Microsoft.IdentityModel.Abstractions" />
      <project name="Microsoft.IdentityModel.TestExtensions" />
      <project name="Microsoft.IdentityModel.LoggingExtensions" />
    </src>
    <test>
      <project name="Microsoft.IdentityModel.Logging.Tests" test="yes"/>
      <project name="Microsoft.IdentityModel.TestUtils" test="no" />
      <project name="Microsoft.IdentityModel.JsonWebTokens.Tests" test="yes" />
      <project name="Microsoft.IdentityModel.Tokens.Tests" test="yes" />
      <project name="System.IdentityModel.Tokens.Jwt.Tests" test="yes" />
      <project name="Microsoft.IdentityModel.Xml.Tests" test="yes" />
      <project name="Microsoft.IdentityModel.Tokens.Saml.Tests" test="yes" />
      <project name="Microsoft.IdentityModel.Protocols.Tests" test="yes" />
      <project name="Microsoft.IdentityModel.Protocols.WsFederation.Tests" test="yes" />
      <project name="Microsoft.IdentityModel.Protocols.OpenIdConnect.Tests" test="yes" />
      <project name="Microsoft.IdentityModel.Protocols.SignedHttpRequest.Tests" test="yes" />
      <project name="Microsoft.IdentityModel.KeyVaultExtensions.Tests" test="yes" />
      <project name="Microsoft.IdentityModel.ManagedKeyVaultSecurityKey.Tests" test="yes" />
      <project name="Microsoft.IdentityModel.Validators.Tests" test="yes" />
      <!-- <project name="Microsoft.IdentityModel.AotCompatibility.Tests" test="yes" /> -->
    </test>
  </projects>
</root><|MERGE_RESOLUTION|>--- conflicted
+++ resolved
@@ -2,11 +2,6 @@
   <dotnetArchitecture>x64</dotnetArchitecture>
   <nugetVersion>3.5.0-rc-1285</nugetVersion>
   <runtimes>net461,netstandard2.0</runtimes>
-<<<<<<< HEAD
-  <assemblyVersion>7.4.0</assemblyVersion>
-  <nugetSuffix>preview</nugetSuffix>
-=======
->>>>>>> 1fb551d4
   <projects>
     <src>
       <project name="Microsoft.IdentityModel.Logging" />
